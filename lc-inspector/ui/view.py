import os
import traceback
import logging
import json
from pathlib import Path
from datetime import datetime
from types import MethodType

from PySide6 import QtCore, QtGui, QtWidgets
from PySide6.QtCore import Qt
from PySide6.QtWidgets import QApplication, QFileDialog, QMessageBox
import pyqtgraph as pg
from utils.plotting import (
    plot_absorbance_data,
    plot_average_ms_data,
    plot_annotated_LC,
    plot_annotated_XICs,
    plot_calibration_curve,
    plot_total_ion_current,
    plot_library_ms2,
    plot_no_ms2_found,
    plot_ms2_from_file,
)
from pyqtgraph.dockarea import DockArea
import numpy as np
from scipy.signal import find_peaks
from ui.widgets import (
    DragDropListWidget,
    IonTable,
    ChromatogramPlotWidget,
    UnifiedResultsTable,
    LabelledSlider,
)

pg.setConfigOptions(antialias=True)
logger = logging.getLogger(__name__)
logger.propagate = False


class View(QtWidgets.QMainWindow):
    progress_update = QtCore.Signal(int)

    def __init__(self):
        super().__init__()
        self.setupUi(self)
        self.progress_update.connect(self.update_progressBar)

    def show_download_confirmation(self):
        """Displays a confirmation dialog for downloading the MS2 library."""
        reply = QMessageBox.question(
            self,
            "MS2 Library Not Found",
            "The MS2 library is missing. Would you like to download it now? (approx. 400 MB)",
            QMessageBox.Yes | QMessageBox.No,
            QMessageBox.No,
        )
        return reply == QMessageBox.Yes

    def show_download_progressBar(self):
        """Shows the main window's progress bar for the download."""
        self.progressBar.setVisible(True)
        self.progressLabel.setVisible(True)
        self.statusbar.showMessage("Downloading MS2 Library...")

    def update_download_progressBar(self, value):
        """Updates the main window's progress bar."""
        self.progressBar.setValue(value)
        self.progressLabel.setText(f"{value}%")

    def hide_download_progressBar(self):
        """Hides the main window's progress bar."""
        self.progressBar.setVisible(False)
        self.progressLabel.setVisible(False)
        self.statusbar.clearMessage()

    def show_download_success(self):
        """Shows a success message after the download is complete."""
        QMessageBox.information(
            self, "Download Complete", "MS2 library downloaded successfully."
        )

    def show_download_failure(self, error_message):
        """Shows a failure message if the download fails."""
        QMessageBox.critical(
            self, "Download Failed", f"Failed to download MS2 library:\n{error_message}"
        )

    def handle_files_dropped_LC(self, file_paths):
        """
        Slot to handle the dropped files.
        Updates the model with the new file paths and triggers loading.
        """
        self.progressBar.setValue(0)
        self.progressBar.show()
        self.processButton.setEnabled(False)
        count_ok = 0
        error_shown = False  # Safeguard to show error message only once
        for file_path in file_paths:
            # Check if the dropped file is a folder; if yes, check if it contains .txt files
            if os.path.isdir(file_path):
                txt_files = [
                    f
                    for f in os.listdir(file_path)
                    if f.lower().endswith(".txt") or f.lower().endswith(".csv")
                ]
                if len(txt_files) > 0:
                    for txt_file in txt_files:
                        count_ok += 1
                        self.listLC.addItem(
                            os.path.join(file_path, txt_file)
                        )  # Add each file path to the listLC widget
                else:
                    continue
            if file_path.lower().endswith(".txt") or file_path.lower().endswith(".csv"):
                count_ok += 1
                self.listLC.addItem(
                    file_path
                )  # Add each file path to the listLC widget
            elif not error_shown:
                self.show_critical_error(
                    f"Invalid file type: {file_path.split('/')[-1]}\nCurrently only .csv and .txt files are supported."
                )
                logger.error(f"Invalid file type: {file_path.split('/')[-1]}")
                error_shown = True
            else:
                continue
        if count_ok > 0:
            self.statusbar.showMessage(
                f"{datetime.now().strftime('%Y-%m-%d %H:%M:%S')} -- {count_ok} LC files loaded successfully.",
                3000,
            )
        self.update_lc_file_list()  # Update the model with the new LC files
        # Trigger loading process
        self.progressBar.setVisible(True)
        self.progressLabel.setVisible(True)
        self.controller.model.load(self.controller.mode, "LC")

    def handle_files_dropped_MS(self, file_paths):
        """
        Slot to handle the dropped files.
        Updates the model with the new file paths and triggers loading.
        """
        self.progressBar.setValue(0)
        self.progressBar.show()
        self.processButton.setEnabled(False)
        count_ok = 0
        error_shown = False  # Safeguard to show error message only once
        for file_path in file_paths:
            # Check if the dropped file is a folder; if yes, check if it contains .mzML files
            if os.path.isdir(file_path):
                mzml_files = [
                    f for f in os.listdir(file_path) if f.lower().endswith(".mzml")
                ]
                if len(mzml_files) > 0:
                    count_ok += len(mzml_files)
                    for mzml_file in mzml_files:
                        self.listMS.addItem(
                            os.path.join(file_path, mzml_file)
                        )  # Add each file path to the listLC widget
                    continue
            if file_path.lower().endswith(".mzml"):
                count_ok += 1
                self.listMS.addItem(
                    file_path
                )  # Add each file path to the listLC widget
            elif not error_shown:
                self.show_critical_error(
                    f"Invalid file type: {file_path.split('/')[-1]}\nCurrently only .mzML files are supported."
                )
                logger.error(f"Invalid file type: {file_path.split('/')[-1]}")
                error_shown = True
            else:
                continue
        if count_ok > 0:
            self.statusbar.showMessage(
                f"{datetime.now().strftime('%Y-%m-%d %H:%M:%S')} -- {count_ok} MS files loaded successfully.",
                3000,
            )
        self.update_ms_file_list()  # Update the model with the new LC files

        # Trigger loading process
        self.progressBar.setVisible(True)
        self.progressLabel.setVisible(True)
        self.controller.model.load(self.controller.mode, "MS")

    def handle_files_dropped_annotations(self, file_paths):
        """
        Slot to handle the dropped files.
        Updates the model with the new file paths.
        """
        count_ok = 0
        error_shown = False  # Safeguard to show error message only once
        for file_path in file_paths:
            if file_path.lower().endswith(".txt"):
                count_ok += 1
                self.listAnnotations.addItem(
                    file_path
                )  # Add each file path to the listLC widget
                logger.info(f"Added annotation file: {file_path}")
            elif not error_shown:
                self.show_critical_error(
                    f"Invalid file type: {file_path.split('/')[-1]}\nCurrently only .txt files are supported."
                )
                logger.error(f"Invalid file type: {file_path.split('/')[-1]}")
                error_shown = True
            else:
                continue
        if count_ok > 0:
            self.statusbar.showMessage(
                f"{datetime.now().strftime('%Y-%m-%d %H:%M:%S')} -- {count_ok} annotation files loaded successfully.",
                3000,
            )
        self.update_annotation_file()  # Update the model with the new LC files

    def update_ion_list(self):
        config_path = Path(__file__).parent.parent / "config.json"
        with open(config_path, "r") as f:
            lists = json.load(f)
        if (
            self.comboBoxIonLists.currentText() == "Create new ion list..."
            or self.comboBoxIonLists.currentText() == ""
        ):
            self.ionTable.clearContents()
            return
        else:
            try:
                ion_list = lists[self.comboBoxIonLists.currentText()]
            except Exception:
                logger.error(
                    f"Could not find ion list: {self.comboBoxIonLists.currentText()}"
                )
                self.statusbar.showMessage(
                    f"{datetime.now().strftime('%Y-%m-%d %H:%M:%S')} -- Could not find ion list: {self.comboBoxIonLists.currentText()}",
                    3000,
                )
                ion_list = None

            self.ionTable.clearContents()
            if ion_list:
                i = 0
                self.ionTable.setRowCount(len(ion_list))
                for compound, keywords in ion_list.items():
                    self.ionTable.set_item(
                        i, 0, QtWidgets.QTableWidgetItem(str(compound))
                    )
                    for key, value in keywords.items():
                        if key == "ions":
                            self.ionTable.set_item(
                                i,
                                1,
                                QtWidgets.QTableWidgetItem(", ".join(map(str, value))),
                            )
                        elif key == "info":
                            self.ionTable.set_item(
                                i,
                                2,
                                QtWidgets.QTableWidgetItem(", ".join(map(str, value))),
                            )
                    i += 1

    def on_browseLC(self):
        """
        Slot for the browseLC button. Opens a file dialog for selecting LC files,
        which are then added to the listLC widget and the model is updated.
        """
        self.progressBar.setValue(0)
        self.progressBar.show()
        self.processButton.setEnabled(False)
        lc_file_paths, _ = QFileDialog.getOpenFileNames(
            self,
            "Select LC Files",
            "",
            "Text Files (*.txt);;CSV Files (*.csv);;All Files (*)",
        )
        if lc_file_paths:
            self.clear_list_lc()
            for lc_file_path in lc_file_paths:
                self.listLC.addItem(
                    lc_file_path
                )  # Add each LC file path to the listLC widget
            self.update_lc_file_list()  # Update the model with the new LC files

            # Trigger loading process
            self.progressBar.setVisible(True)
            self.progressLabel.setVisible(True)
            self.controller.model.load(self.controller.mode, "LC")

    def on_browseMS(self):
        """
        Slot for the browseMS button. Opens a file dialog for selecting MS files,
        which are then added to the listMS widget and the model is updated.
        """
        self.progressBar.setValue(0)
        self.progressBar.show()
        self.processButton.setEnabled(False)
        ms_file_paths, _ = QFileDialog.getOpenFileNames(
            self, "Select MS Files", "", "MzML Files (*.mzML);;All Files (*)"
        )
        if ms_file_paths:
            self.clear_list_ms()
            for ms_file_path in ms_file_paths:
                if ms_file_path.lower().endswith(".mzml") and os.path.isfile(
                    ms_file_path
                ):
                    self.listMS.addItem(
                        ms_file_path
                    )  # Add each MS file path to the listMS widget
                else:
                    self.show_critical_error(
                        f"Invalid file type: {ms_file_path.split('/')[-1]}\nCurrently only .mzML files are supported."
                    )
                    logger.error(f"Invalid file type: {ms_file_path.split('/')[-1]}")
                    return
            self.update_ms_file_list()  # Update the model with the new MS files

            # Trigger loading process
            self.progressBar.setVisible(True)
            self.progressLabel.setVisible(True)
            self.controller.model.load(self.controller.mode, "MS")

    def on_browseAnnotations(self):
        """
        Slot for the browseAnnotations button. Opens a file dialog for selecting annotation files,
        which are then added to the listAnnotations widget and the model is updated.
        """
        annotation_file_paths, _ = QFileDialog.getOpenFileNames(
            self, "Select Annotation Files", "", "Text Files (*.txt);;All Files (*)"
        )
        if annotation_file_paths:
            self.clear_list_annotated_lc()
            for annotation_file_path in annotation_file_paths:
                self.listAnnotations.addItem(
                    annotation_file_path
                )  # Add each annotation file path to the listAnnotations widget
            self.update_annotation_file()  # Update the model with the new annotation files
            self.statusbar.showMessage(
                f"Files added, {len(annotation_file_paths)} annotation files loaded successfully.",
                3000,
            )

    def on_process(self):
        # Trigger the processing action in the controller
        """
        Slot for the process button. Triggers the processing action in the controller.
        """
        pass  # This is handled by the controller

    def on_exit(self):
        QApplication.instance().quit()

    def on_export(self):
        results = self.controller.model.export()
        if not results.empty:
            file_name, _ = QFileDialog.getSaveFileName(
                self, "Save Results", "", "CSV Files (*.csv);;All Files (*)"
            )
            if file_name:
                f = open(file_name, "w")
                f.write(results.to_csv(index=False))
                f.close()
                output_folder = os.path.dirname(file_name)
            try:
                self.statusbar.showMessage(
                    f"{datetime.now().strftime('%Y-%m-%d %H:%M:%S')} -- Saved results to output folder {output_folder}",
                    5000,
                )
            except UnboundLocalError:
                return
        else:
            self.show_critical_error("Error: Nothing to export.")
            logger.error("Error: Nothing to export.")

    def update_lc_file_list(self):
        """
        Updates the model with the LC file paths currently in the listLC widget.

        Iterates over the listLC widget, retrieves the text of each item, and stores
        them in a list. This list is then assigned to the `lc_filelist` attribute of
        the model, which is assumed to be accessed through the `controller` attribute.

        This method is called whenever the contents of the listLC widget change,
        such as when new LC files are added or existing ones are removed.
        """
        lc_files = []
        try:
            self.listLC
        except AttributeError:
            logger.error("listLC is not defined!")
            return
        try:
            lc_files = [self.listLC.item(i).text() for i in range(self.listLC.count())]
        except RuntimeError:
            logger.error("listLC has been deleted!")
        finally:
<<<<<<< HEAD
            self.controller.model.lc_measurements = lc_files
=======
            self.controller.model.lc_measurements = dict.fromkeys(lc_files)
>>>>>>> e96f6d7c

    def update_ms_file_list(self):
        # Update the model with the MS file paths
        """
        Updates the model with the MS file paths currently in the listMS widget.

        Iterates over the listMS widget, retrieves the text of each item, and stores
        them in a list. This list is then assigned to the `ms_filelist` attribute of
        the model, which is assumed to be accessed through the `controller` attribute.

        This method is called whenever the contents of the listMS widget change,
        such as when new MS files are added or existing ones are removed.
        """
        ms_files = []
        try:
            self.listMS
        except AttributeError:
            logger.error("listMS is not defined!")
            return
        try:
            ms_files = [self.listMS.item(i).text() for i in range(self.listMS.count())]
        except RuntimeError:
            logger.error("listMS has been deleted!")
        except AttributeError:
            logger.warning("One of QWidgetItem is None, retrying...")
            try:
                ms_files = [
                    self.listMS.item(i).text() for i in range(self.listMS.count())
                ]
            except AttributeError:
                logger.error("One of QWidgetItem is still None, aborting...")
                self.show_critical_error(
                    "Something went wrong during updating of the MS file list. Please try again."
                )
        finally:
<<<<<<< HEAD
            self.controller.model.ms_measurements = ms_files
=======
            self.controller.model.ms_measurements = dict.fromkeys(ms_files)
>>>>>>> e96f6d7c

    def update_annotation_file(self):
        # Update the model with the annotation file paths
        """
        Updates the model with the annotation file paths currently in the listAnnotations widget.

        Iterates over the listAnnotations widget, retrieves the text of each item, and stores
        them in a list. This list is then assigned to the `annotation_file` attribute of
        the model, which is assumed to be accessed through the `controller` attribute.

        This method is called whenever the contents of the listAnnotations widget change,
        such as when new annotation files are added or existing ones are removed.
        """
        annotation_files = []
        try:
            self.listAnnotations
        except AttributeError:
            logger.warning("listAnnotations is not defined!")
            return
        try:
            annotation_files = [
                self.listAnnotations.item(i).text()
                for i in range(self.listAnnotations.count())
            ]
        except RuntimeError:
            logger.error("listAnnotations has been deleted!")
        finally:
<<<<<<< HEAD
            self.controller.model.annotations = annotation_files
=======
            self.controller.model.annotations = dict.fromkeys(annotation_files)
>>>>>>> e96f6d7c

    def update_progressBar(self, value):
        self.progressBar.setValue(value)
        self.progressLabel.setText(f"{value}%")

    def update_statusbar_with_loaded_file(self, progress, message):
        self.statusbar.showMessage(
            f"{datetime.now().strftime('%Y-%m-%d %H:%M:%S')} -- Loaded file {message} ({progress}%)",
            1000,
        )

    def show_critical_error(self, message):
        QtWidgets.QMessageBox.critical(self, "Error", message)

    def update_combo_box(self, filenames):
        self.comboBox_currentfile.clear()
        self.comboBox_currentfile.addItems(filenames)

    def update_table_quantitation(self, concentrations):
        """
        Update the unified results table with file concentrations and setup columns.
        This replaces the old separate tableWidget_files functionality.
        """
        # Store concentrations for later use
        self.file_concentrations = concentrations

        # Setup columns and populate data based on current compound selection
        self.update_unified_table_for_compound()

    def update_unified_table_for_compound(self):
        """
        Update the unified table based on the currently selected compound.
        """
        if not hasattr(self, "file_concentrations"):
            return

        # Get the currently selected compound
        current_compound = None
        if (
            hasattr(self.controller, "model")
            and hasattr(self.controller.model, "compounds")
            and self.controller.model.compounds
            and self.comboBoxChooseCompound.currentIndex() >= 0
        ):
            current_compound = self.controller.model.compounds[
                self.comboBoxChooseCompound.currentIndex()
            ]

            # Setup columns for the current compound
            self.unifiedResultsTable.setup_columns(current_compound)

            # Get MS measurements if available
            ms_measurements = getattr(self.controller.model, "ms_measurements", {})

            # Populate the table with data for the current compound
            self.unifiedResultsTable.populate_data(
                self.file_concentrations, ms_measurements, current_compound
            )
        else:
            # Fallback: just setup basic columns without compound data
            self.unifiedResultsTable.setColumnCount(3)
            self.unifiedResultsTable.setHorizontalHeaderLabels(
                ["File", "Calibration", "Concentration"]
            )
            self.unifiedResultsTable.setRowCount(len(self.file_concentrations))

            for row, (filename, concentration) in enumerate(self.file_concentrations):
                # File name
                file_item = QtWidgets.QTableWidgetItem(filename)
                file_item.setFlags(file_item.flags() & ~Qt.ItemFlag.ItemIsEditable)
                self.unifiedResultsTable.setItem(row, 0, file_item)

                # Calibration checkbox
                checkbox_widget = QtWidgets.QWidget()
                checkbox = QtWidgets.QCheckBox()
                checkbox.setChecked(False)
                layout = QtWidgets.QHBoxLayout(checkbox_widget)
                layout.addWidget(checkbox)
                layout.setAlignment(Qt.AlignmentFlag.AlignCenter)
                layout.setContentsMargins(0, 0, 0, 0)
                self.unifiedResultsTable.setCellWidget(row, 1, checkbox_widget)

                # Concentration
                conc_item = QtWidgets.QTableWidgetItem(concentration or "")
                self.unifiedResultsTable.setItem(row, 2, conc_item)

    def get_calibration_files(self):
        """
        Get calibration files from the unified results table.
        """
        return self.unifiedResultsTable.get_calibration_files()

    def update_choose_compound(self, compounds):
        self.comboBoxChooseCompound.clear()
        for compound in compounds:
            self.comboBoxChooseCompound.addItem(compound.name)

    def display_plots(self, lc_file, ms_file):
        if self.controller.mode == "LC/GC-MS":
            self.canvas_baseline.clear()
            if lc_file:
                try:
                    plot_absorbance_data(
                        lc_file.path, lc_file.baseline_corrected, self.canvas_baseline
                    )
                    self.canvas_baseline.getPlotItem().addItem(
                        self.crosshair_v, ignoreBounds=True
                    )
                    self.canvas_baseline.getPlotItem().addItem(
                        self.crosshair_h, ignoreBounds=True
                    )
                    self.canvas_baseline.getPlotItem().addItem(
                        self.line_marker, ignoreBounds=True
                    )
                    self.crosshair_v_label = pg.InfLineLabel(
                        self.crosshair_v, text="", color="#b8b8b8", rotateAxis=(1, 0)
                    )
                    self.crosshair_h_label = pg.InfLineLabel(
                        self.crosshair_h, text="", color="#b8b8b8", rotateAxis=(1, 0)
                    )
                except Exception:
                    logger.error(
                        f"No baseline chromatogram found: {traceback.format_exc()}"
                    )
            self.canvas_avgMS.clear()
            if ms_file:
                try:
                    plot_average_ms_data(0, ms_file.data, self.canvas_avgMS)
                except AttributeError:
                    logger.error(f"No average MS found: {traceback.format_exc()}")
            self.canvas_XICs.clear()
            if ms_file:
                self.gridLayout_2.removeWidget(self.scrollArea)
                self.gridLayout_2.addWidget(self.scrollArea, 1, 1, 1, 1)
                try:
                    plot_annotated_XICs(ms_file.path, ms_file.xics, self.canvas_XICs)
                except AttributeError:
                    logger.error(f"No XIC plot found: {traceback.format_exc()}")
            if lc_file and ms_file:
                if lc_file.filename == ms_file.filename:
                    try:
                        self.canvas_annotatedLC.clear()
                        self.curve_list = plot_annotated_LC(
                            lc_file.path,
                            lc_file.baseline_corrected,
                            self.canvas_annotatedLC,
                        )
                    except RuntimeError:
                        logger.error(
                            "Canvas was deleted, reacreating canvas_annotatedLC."
                        )
                        self.canvas_annotatedLC = pg.PlotWidget(parent=self.tabResults)
                        self.canvas_annotatedLC.setObjectName("canvas_annotatedLC")
                        self.canvas_annotatedLC.setMouseEnabled(x=True, y=False)
                        self.gridLayout_2.addWidget(self.canvas_annotatedLC, 0, 1, 1, 1)
                        self.curve_list = plot_annotated_LC(
                            lc_file.path,
                            lc_file.baseline_corrected,
                            self.canvas_annotatedLC,
                        )
                    for curve in self.curve_list.keys():
                        curve.sigClicked.connect(
                            lambda c: self.highlight_peak(c, ms_file.xics)
                        )

        elif self.controller.mode == "MS Only":
            try:
                self.canvas_baseline.clear()
                self.canvas_avgMS.clear()
                self.canvas_XICs.clear()
                self.gridLayout_5.removeWidget(self.canvas_annotatedLC)
                self.canvas_annotatedLC.deleteLater()
                # Set scrollArea (holds canvasXIC) to span two rows of the grid
                self.gridLayout_2.removeWidget(self.scrollArea)
                self.gridLayout_2.addWidget(self.scrollArea, 0, 1, 2, 1)
                self.browseAnnotations.deleteLater()
            except RuntimeError:
                logger.error(f"Widgets not found: {traceback.format_exc()}")
            if ms_file:
                try:
                    plot_total_ion_current(
                        self.canvas_baseline, ms_file.data, ms_file.filename
                    )
                    self.canvas_baseline.getPlotItem().addItem(
                        self.crosshair_v, ignoreBounds=True
                    )
                    self.canvas_baseline.getPlotItem().addItem(
                        self.crosshair_h, ignoreBounds=True
                    )
                    self.canvas_baseline.getPlotItem().addItem(
                        self.line_marker, ignoreBounds=True
                    )
                    self.crosshair_v_label = pg.InfLineLabel(
                        self.crosshair_v, text="", color="#b8b8b8", rotateAxis=(1, 0)
                    )
                    self.crosshair_h_label = pg.InfLineLabel(
                        self.crosshair_h, text="", color="#b8b8b8", rotateAxis=(1, 0)
                    )
                    plot_average_ms_data(0, ms_file.data, self.canvas_avgMS)
                    plot_annotated_XICs(ms_file.path, ms_file.xics, self.canvas_XICs)
                except AttributeError:
                    logger.error(f"No plot found: {traceback.format_exc()}")

    def display_calibration_curve(self):
        self.canvas_calibration.clear()
        self.canvas_calibration.getPlotItem().vb.enableAutoRange(axis="y", enable=True)
        self.canvas_calibration.getPlotItem().vb.enableAutoRange(axis="x", enable=True)
        self.canvas_calibration.getPlotItem().vb.setAutoVisible(x=True, y=True)
        for compound in self.controller.model.compounds:
            if compound.name == self.comboBoxChooseCompound.currentText():
                try:
                    plot_calibration_curve(compound, self.canvas_calibration)
                except TypeError:
                    logger.error(
                        f"No calibration curve found for {compound.name}: {traceback.format_exc()}"
                    )

    def display_concentrations(self):
        """
        This method is now handled by the unified results table.
        The concentration display is automatically updated when the table is populated.
        """
        # The unified table automatically shows concentrations and ion intensities
        # No separate method needed as this is handled in update_table_quantitation
        pass

    def display_library_ms2(self):
        try:
            library_entries = self.controller.model.find_ms2_precursors()
        except Exception as e:
            logger.error(f"Error finding MS2 precursors: {e}")
        self.canvas_library_ms2.clear()
        self.canvas_library_ms2.setBackground("w")
        # Plot the library entry which is currently selected in comboBoxChooseMS2File
        try:
            library_entry = library_entries[self.comboBoxChooseMS2File.currentText()]
            plot_library_ms2(library_entry, self.canvas_library_ms2)
            self.comboBoxChooseMS2File.currentIndexChanged.connect(
                lambda: plot_library_ms2(
                    library_entries[self.comboBoxChooseMS2File.currentText()],
                    self.canvas_library_ms2,
                )
            )
        except IndexError:
            logger.error(f"No MS2 found for {self.comboBoxChooseMS2File.currentText()}")
            plot_no_ms2_found(self.canvas_library_ms2)
        except KeyError:
            logger.error(f"No MS2 found for {self.comboBoxChooseMS2File.currentText()}")

    def display_ms2(self):
        """
        Display MS2 data for the selected file in the unified results table.
        """
        selected_file = self.unifiedResultsTable.get_selected_file()
        if not selected_file:
            logger.error("No file selected for MS2 display")
            plot_no_ms2_found(self.canvas_ms2)
            return

        ms_file = self.controller.model.ms_measurements.get(selected_file)
        if ms_file is None:
            logger.error(f"No MS file found for {selected_file}")
            plot_no_ms2_found(self.canvas_ms2)
            return

        try:
            self.controller.model.find_ms2_in_file(ms_file)
            compound = next(
                (
                    xic
                    for xic in ms_file.xics
                    if xic.name == self.comboBoxChooseCompound.currentText()
                ),
                None,
            )
            precursor = float(
                self.comboBoxChooseMS2File.currentText()
                .split("m/z ")[1]
                .replace("(", "")
                .replace(")", "")
            )
            plot_ms2_from_file(ms_file, compound, precursor, self.canvas_ms2)
        except Exception:
            logger.error(
                f"No MS2 found for {self.comboBoxChooseMS2File.currentText()} in {ms_file.filename}: {traceback.format_exc()}"
            )
            plot_no_ms2_found(self.canvas_ms2)

    def highlight_peak(self, selected_curve, xics):
        # Clear previous annotations
        for curve in self.curve_list:
            if curve != selected_curve:
                color = QtGui.QColor(self.curve_list[curve])
                color.setAlpha(50)
                curve.setBrush(color)
                curve.setPen(color)
        for item in self.canvas_annotatedLC.items():
            if isinstance(item, pg.TextItem):
                self.canvas_annotatedLC.removeItem(item)
        # Annotate the selected peak with every compound
        text_items = []
        for compound in xics:
            for j, ion in enumerate(compound.ions.keys()):
                if np.any(
                    np.isclose(
                        compound.ions[ion]["RT"], selected_curve.getData()[0], atol=0.1
                    )
                ):  # If the ion's RT overlaps with the RT of selected peak +/- 6 seconds
                    logger.info(
                        f"Compound: {compound.name}, Ion: {ion} at {round(compound.ions[ion]['RT'], 2)} mins, overlaps with the time range {selected_curve.getData()[0][0]}-{selected_curve.getData()[0][-1]}."
                    )
                    text_item = pg.TextItem(
                        text=f"{compound.name} ({ion})", color="#242526", anchor=(0, 0)
                    )
                    text_item.setFont(
                        pg.QtGui.QFont(
                            "Helvetica", 10, weight=pg.QtGui.QFont.Weight.ExtraLight
                        )
                    )
                    text_items.append(text_item)
                    self.canvas_annotatedLC.addItem(text_item)
        selected_curve.setBrush(pg.mkBrush("#ee6677"))
        selected_curve.setPen(pg.mkPen("#ee6677"))
        positions = np.linspace(
            np.max(selected_curve.getData()[1]) / 2,
            np.max(selected_curve.getData()[1]) + 400,
            20,
        )
        for i, text_item in enumerate(text_items):
            text_item.setPos(
                float(np.median(selected_curve.getData()[0] + i // 20)),
                float(positions[i % len(positions)]),
            )

    def update_labels_avgMS(self, canvas):
        # Remove all the previous labels
        for item in canvas.items():
            if isinstance(item, pg.TextItem):
                canvas.removeItem(item)
        if canvas.getPlotItem().listDataItems():
            try:
                data = canvas.getPlotItem().listDataItems()[0].getData()
            except IndexError:
                logger.error(
                    f"Error getting data items for MS viewing. {traceback.format_exc()}"
                )
                return
        else:
            return
        current_view_range = canvas.getViewBox().viewRange()
        # Get the intensity range within the current view range
        mz_range = data[0][
            np.logical_and(
                data[0] >= current_view_range[0][0], data[0] <= current_view_range[0][1]
            )
        ]
        indices = [i for i, x in enumerate(data[0]) if x in mz_range]
        intensity_range = data[1][indices]
        peaks, _ = find_peaks(intensity_range, prominence=10)
        if len(peaks) < 5:
            peaks, _ = find_peaks(intensity_range)
        # Get the 10 highest peaks within the current view range
        sorted_indices = np.argsort(intensity_range[peaks])[::-1]
        # Get their mz values
        mzs = mz_range[peaks][sorted_indices][0:10]
        intensities = intensity_range[peaks][sorted_indices][0:10]
        for mz, intensity in zip(mzs, intensities):
            text_item = pg.TextItem(text=f"{mz:.4f}", color="#242526", anchor=(0, 0))
            text_item.setFont(
                pg.QtGui.QFont("Helvetica", 10, weight=pg.QtGui.QFont.Weight.Normal)
            )
            text_item.setPos(mz, intensity)
            canvas.addItem(text_item)

    def update_crosshair(self, e):
        """
        Event handler for when the user moves the mouse over the canvas_baseline widget.
        Updates the position of the vertical and horizontal crosshairs and their labels with the current time (in minutes) and intensity (in a.u.), respectively.
        """
        try:
            self.crosshair_v_label
        except AttributeError:
            return
        pos = e[0]
        if self.canvas_baseline.sceneBoundingRect().contains(pos):
            mousePoint = (
                self.canvas_baseline.getPlotItem().getViewBox().mapSceneToView(pos)
            )
            self.crosshair_v.setPos(mousePoint.x())
            self.crosshair_h.setPos(mousePoint.y())
            self.crosshair_v_label.setText(f"{mousePoint.x():.2f} min")
            self.crosshair_h_label.setText(f"{mousePoint.y():.0f} a.u.")

    def update_line_marker(self, event):
        # Update the position of the vertical line marker every time the user clicks on the canvas
        mouse_pos = (
            self.canvas_baseline.getPlotItem()
            .getViewBox()
            .mapSceneToView(event._scenePos)
        )
        self.line_marker.setVisible(True)
        self.line_marker.setPos(mouse_pos.x())

    def update_line_marker_with_key(self, event):
        # Update the position of the vertical line marker every time the user presses either the left or right arrow keys
        self.line_marker.setVisible(True)
        # Change the position by one scan to the left or right
        if event.key() == QtCore.Qt.Key.Key_Left:
            self.line_marker.setPos(self.line_marker.pos() - 0.01)
        elif event.key() == QtCore.Qt.Key.Key_Right:
            self.line_marker.setPos(self.line_marker.pos() + 0.01)

    def clear_list_lc(self):
        self.listLC.clear()
        self.controller.model.lc_measurements = []

    def clear_list_ms(self):
        self.listMS.clear()
        self.controller.model.ms_measurements = []

    def clear_list_annotated_lc(self):
        self.listAnnotatedLC.clear()
        self.controller.model.annotations = []

    def change_mode(self):
        """
        Update the layout of the Upload tab based on the current selection in the combo box.

        When the selection changes, this function will clear the layout of the Upload tab and
        recreate the widgets appropriate for the new selection. The list of MS files is updated
        and the model is updated with the new list of MS files.

        This function does not return anything.

        :param self: The View instance.
        """

        def clear_layout(layout):
            if layout:
                for i in reversed(range(layout.count())):
                    widget = layout.itemAt(i).widget()
                    if widget is not None and isinstance(widget, DragDropListWidget):
                        widget.clear()
                        widget.deleteLater()

        if self.comboBox.currentText() == "LC/GC-MS":
            print("switched to LC/GC-MS mode")
            clear_layout(self.gridLayout)
            self.labelAnnotations.setVisible(False)
            self.browseAnnotations.setVisible(False)
            # Replace with LC/GC-MS widgets
            self.listLC = DragDropListWidget(parent=self.tabUpload)
            self.listLC.setMinimumWidth(500)
            self.gridLayout.addWidget(self.listLC, 2, 0, 1, 2)
            self.labelLCdata.setVisible(True)
            self.browseLC.setVisible(True)
            self.listMS = DragDropListWidget(parent=self.tabUpload)
            self.listMS.setMinimumWidth(500)
            self.gridLayout.addWidget(self.listMS, 2, 2, 1, 2)
            self.labelMSdata.setVisible(True)
            self.browseMS.setVisible(True)
            self.controller.mode = "LC/GC-MS"
            self.listLC.filesDropped.connect(self.handle_files_dropped_LC)
            self.listMS.filesDropped.connect(self.handle_files_dropped_MS)
            self.button_clear_LC.clicked.connect(self.listLC.clear)
            self.button_clear_MS.clicked.connect(self.listMS.clear)
            self.update_ms_file_list()
            self.update_lc_file_list()

        elif self.comboBox.currentText() == "MS Only":
            print("switched to MS Only")
            clear_layout(self.gridLayout)
            self.labelLCdata.setVisible(False)
            self.labelAnnotations.setVisible(False)
            self.labelMSdata.setVisible(True)
            self.browseLC.setVisible(False)
            self.listMS = DragDropListWidget(parent=self.tabUpload)
            self.listMS.setMinimumWidth(1000)
            self.gridLayout.addWidget(self.listMS, 2, 0, 1, 4)
            self.button_clear_LC.setVisible(False)
            self.controller.mode = "MS Only"
            self.listMS.filesDropped.connect(self.handle_files_dropped_MS)
            self.button_clear_MS.clicked.connect(self.listMS.clear)
            self.update_ms_file_list()

        else:
            print("switched to LC Only")
            clear_layout(self.gridLayout)
            # Remove MS widgets
            self.labelMSdata.setVisible(False)
            self.browseMS.setVisible(False)
            # Recreate the LC widgets
            self.listLC = DragDropListWidget(parent=self.tabUpload)
            self.listLC.setMinimumWidth(500)
            self.gridLayout.addWidget(self.listLC, 2, 0, 1, 2)
            # Replace with annotations
            self.listAnnotations = DragDropListWidget(parent=self.tabUpload)
            self.listAnnotations.setMinimumWidth(500)
            self.gridLayout.addWidget(self.listAnnotations, 2, 2, 1, 2)
            self.labelAnnotations.setVisible(True)
            self.browseAnnotations.setVisible(True)
            self.labelLCdata.setVisible(True)
            self.browseLC.setVisible(True)
            self.controller.mode = "LC/GC Only"
            self.listLC.filesDropped.connect(self.handle_files_dropped_LC)
            self.listAnnotations.filesDropped.connect(
                self.handle_files_dropped_annotations
            )
            self.update_lc_file_list()
            self.update_annotation_file()

    def show_scan_at_time_x(self, event):
        time_x = float(self.line_marker.pos().x())
        logger.info(f"Clicked the chromatogram at position: {time_x}")
        self.canvas_avgMS.clear()
        file = self.comboBox_currentfile.currentText()
        try:
            plot_average_ms_data(
                time_x,
                self.controller.model.ms_measurements[file].data,
                self.canvas_avgMS,
            )
        except Exception as e:
            logger.error(f"Error displaying average MS for file {file}: {e}")

    def setupUi(self, MainWindow):
        """
        Sets up the UI components for the main window.

        Parameters
        ----------
        MainWindow : QMainWindow
            The main window object for which the UI is being set up.

        This method configures the main window, central widget, tab widget, and various
        UI elements such as buttons, labels, combo boxes, and sliders. It applies size
        policies, sets geometries, and associates various UI elements with their respective
        actions. Additionally, it sets up the menu bar with file, edit, and help menus.
        """

        MainWindow.setObjectName("MainWindow")
        MainWindow.setToolTip("")
        MainWindow.setToolTipDuration(-1)
        MainWindow.setTabShape(QtWidgets.QTabWidget.TabShape.Rounded)
        self.centralwidget = QtWidgets.QWidget(parent=MainWindow)
        sizePolicy = QtWidgets.QSizePolicy(
            QtWidgets.QSizePolicy.Policy.Expanding,
            QtWidgets.QSizePolicy.Policy.Expanding,
        )
        sizePolicy.setHorizontalStretch(1)
        sizePolicy.setVerticalStretch(1)
        sizePolicy.setHeightForWidth(
            self.centralwidget.sizePolicy().hasHeightForWidth()
        )
        self.centralwidget.setSizePolicy(sizePolicy)
        self.centralwidget.setMinimumSize(QtCore.QSize(1500, 720))
        self.centralwidget.setObjectName("centralwidget")
        self.gridLayout_4 = QtWidgets.QGridLayout(self.centralwidget)
        self.gridLayout_4.setObjectName("gridLayout_4")
        self.tabWidget = QtWidgets.QTabWidget(parent=self.centralwidget)
        self.tabWidget.setTabPosition(QtWidgets.QTabWidget.TabPosition.North)
        self.tabWidget.setElideMode(QtCore.Qt.TextElideMode.ElideMiddle)
        self.tabWidget.setUsesScrollButtons(True)
        self.tabWidget.setTabBarAutoHide(False)
        self.tabWidget.setObjectName("tabWidget")
        self.tabUpload = QtWidgets.QWidget()
        self.tabUpload.setObjectName("tabUpload")
        self.gridLayout = QtWidgets.QGridLayout(self.tabUpload)
        self.gridLayout.setObjectName("gridLayout")
        self.comboBoxIonLists = QtWidgets.QComboBox(parent=self.tabUpload)
        self.comboBoxIonLists.setObjectName("comboBoxIonLists")
        self.comboBoxIonLists.addItem("Create new ion list...")
        try:
            config_path = Path(__file__).parent.parent / "config.json"
            with open(config_path, "r") as f:
                lists = json.load(f)
            for ionlist in lists:
                self.comboBoxIonLists.addItem(ionlist)
        except Exception as e:
            logger.error(f"Error loading ion lists: {e}")
        self.gridLayout.addWidget(self.comboBoxIonLists, 1, 4, 1, 2)
        self.ionTable = IonTable(view=self, parent=self.tabUpload)
        self.gridLayout.addWidget(self.ionTable, 2, 4, 1, 3)

        self.browseLC = QtWidgets.QPushButton(parent=self.tabUpload)
        self.browseLC.setObjectName("browseLC")
        self.gridLayout.addWidget(self.browseLC, 1, 1, 1, 1)
        self.comboBox = QtWidgets.QComboBox(parent=self.tabUpload)
        self.comboBox.setObjectName("comboBox")
        self.comboBox.addItem("")
        self.comboBox.addItem("")
        self.comboBox.addItem("")
        self.gridLayout.addWidget(self.comboBox, 0, 0, 1, 2)
        self.browseMS = QtWidgets.QPushButton(parent=self.tabUpload)
        self.browseMS.setObjectName("browseMS")
        self.browseAnnotations = QtWidgets.QPushButton(parent=self.tabUpload)
        self.browseAnnotations.setObjectName("browseAnnotations")
        self.gridLayout.addWidget(self.browseAnnotations, 1, 3, 1, 1)
        self.browseAnnotations.setVisible(False)
        self.gridLayout.addWidget(self.browseMS, 1, 3, 1, 1)
        self.labelLCdata = QtWidgets.QLabel(parent=self.tabUpload)
        self.labelLCdata.setObjectName("labelLCdata")
        self.gridLayout.addWidget(self.labelLCdata, 1, 0, 1, 1)
        self.labelMSdata = QtWidgets.QLabel(parent=self.tabUpload)
        self.labelMSdata.setObjectName("labelMSdata")
        self.labelAnnotations = QtWidgets.QLabel(parent=self.tabUpload)
        self.labelAnnotations.setObjectName("labelAnnotations")
        self.gridLayout.addWidget(self.labelAnnotations, 1, 2, 1, 1)
        self.labelAnnotations.setVisible(False)
        self.gridLayout.addWidget(self.labelMSdata, 1, 2, 1, 1)
        self.listLC = DragDropListWidget(parent=self.tabUpload)
        self.listLC.setObjectName("listLC")
        self.listLC.setMinimumWidth(500)
        self.gridLayout.addWidget(self.listLC, 2, 0, 1, 2)
        self.listMS = DragDropListWidget(parent=self.tabUpload)
        self.listMS.setObjectName("listMS")
        self.listMS.setMinimumWidth(500)
        self.gridLayout.addWidget(self.listMS, 2, 2, 1, 2)
        self.labelIonList = QtWidgets.QLabel(parent=self.tabUpload)
        self.labelIonList.setObjectName("labelIonList")
        self.gridLayout.addWidget(self.labelIonList, 0, 4, 1, 1)
        self.button_clear_LC = QtWidgets.QPushButton(parent=self.tabUpload)
        self.button_clear_LC.setObjectName("button_clear_LC")
        self.gridLayout.addWidget(self.button_clear_LC, 3, 0, 1, 1)
        self.button_clear_MS = QtWidgets.QPushButton(parent=self.tabUpload)
        self.button_clear_MS.setObjectName("button_clear_MS")
        self.gridLayout.addWidget(self.button_clear_MS, 3, 2, 1, 1)
        self.button_clear_ion_list = QtWidgets.QPushButton(parent=self.tabUpload)
        self.button_clear_ion_list.setObjectName("button_clear_ion_list")
        self.gridLayout.addWidget(self.button_clear_ion_list, 3, 4, 1, 1)
        self.button_save_ion_list = QtWidgets.QPushButton(parent=self.tabUpload)
        self.button_save_ion_list.setObjectName("button_save_ion_list")
        self.gridLayout.addWidget(self.button_save_ion_list, 3, 5, 1, 1)
        self.button_delete_ion_list = QtWidgets.QPushButton(parent=self.tabUpload)
        self.button_delete_ion_list.setObjectName("button_delete_ion_list")
        self.mass_accuracy_slider = LabelledSlider(
            "Mass accuracy", [0.1, 0.01, 0.001, 0.0001], 0.0001
        )
        self.gridLayout.addWidget(self.mass_accuracy_slider, 4, 4, 1, 3)
        self.gridLayout.addWidget(self.button_delete_ion_list, 3, 6, 1, 1)

        self.processButton = QtWidgets.QPushButton(parent=self.tabUpload)
        self.processButton.setObjectName("processButton")
        self.processButton.setDefault(True)
        self.processButton.setEnabled(False)
        self.gridLayout.addWidget(self.processButton, 4, 2, 1, 2)
        self.tabWidget.addTab(self.tabUpload, "")
        self.tabResults = QtWidgets.QWidget()
        self.tabResults.setObjectName("tabResults")

        self.gridLayout_5 = QtWidgets.QGridLayout(self.tabResults)
        self.gridLayout_5.setObjectName("gridLayout_5")
        self.label_results_currentfile = QtWidgets.QLabel(parent=self.tabResults)
        self.label_results_currentfile.setEnabled(True)
        sizePolicy = QtWidgets.QSizePolicy(
            QtWidgets.QSizePolicy.Policy.Fixed, QtWidgets.QSizePolicy.Policy.Preferred
        )
        sizePolicy.setHorizontalStretch(0)
        sizePolicy.setVerticalStretch(0)
        sizePolicy.setHeightForWidth(
            self.label_results_currentfile.sizePolicy().hasHeightForWidth()
        )
        self.label_results_currentfile.setSizePolicy(sizePolicy)
        self.label_results_currentfile.setObjectName("label_results_currentfile")
        self.gridLayout_5.addWidget(self.label_results_currentfile, 0, 1, 1, 1)
        self.gridLayout_2 = QtWidgets.QGridLayout()
        self.gridLayout_2.setObjectName("gridLayout_2")
        self.canvas_baseline = ChromatogramPlotWidget(parent=self.tabResults)
        self.canvas_baseline.setObjectName("canvas_baseline")
        self.canvas_baseline.scene().sigMouseClicked.connect(self.show_scan_at_time_x)
        self.canvas_baseline.scene().sigMouseClicked.connect(self.update_line_marker)
        self.canvas_baseline.scene().sigMouseClicked.connect(
            lambda ev: self.update_labels_avgMS(self.canvas_avgMS)
        )
        self.canvas_baseline.sigKeyPressed.connect(self.update_line_marker_with_key)
        self.canvas_baseline.sigKeyPressed.connect(self.show_scan_at_time_x)
        self.canvas_baseline.sigKeyPressed.connect(
            lambda ev: self.update_labels_avgMS(self.canvas_avgMS)
        )
        self.crosshair_v = pg.InfiniteLine(
            angle=90,
            pen=pg.mkPen(color="#b8b8b8", width=1, style=QtCore.Qt.PenStyle.DashLine),
            movable=False,
        )
        self.crosshair_h = pg.InfiniteLine(
            angle=0,
            pen=pg.mkPen(color="#b8b8b8", style=QtCore.Qt.PenStyle.DashLine, width=1),
            movable=False,
        )
        self.line_marker = pg.InfiniteLine(
            angle=90,
            pen=pg.mkPen(color="#000000", style=QtCore.Qt.PenStyle.SolidLine, width=1),
            movable=True,
        )

        self.proxy = pg.SignalProxy(
            self.canvas_baseline.scene().sigMouseMoved,
            rateLimit=60,
            slot=self.update_crosshair,
        )
        self.canvas_baseline.setCursor(Qt.CursorShape.CrossCursor)

        self.gridLayout_2.addWidget(self.canvas_baseline, 0, 0, 1, 1)
        self.canvas_avgMS = pg.PlotWidget(parent=self.tabResults)
        self.canvas_avgMS.setObjectName("canvas_avgMS")
        self.canvas_avgMS.setMouseEnabled(x=True, y=False)

        def setYRange(self):
            self.enableAutoRange(axis="y")
            self.setAutoVisible(y=True)

        self.canvas_avgMS.getPlotItem().getViewBox().sigXRangeChanged.connect(setYRange)
        self.canvas_avgMS.getPlotItem().setDownsampling(ds=20)
        # NOTE: only works on actual RESIZING which means that moving the window doesn't update labels
        self.canvas_avgMS.getPlotItem().getViewBox().sigResized.connect(
            lambda ev: self.update_labels_avgMS(self.canvas_avgMS)
        )

        self.gridLayout_2.addWidget(self.canvas_avgMS, 1, 0, 1, 1)
        self.scrollArea = QtWidgets.QScrollArea(parent=self.tabResults)
        self.scrollArea.setWidgetResizable(True)
        self.scrollArea.setObjectName("scrollArea")
        self.scrollArea.setVerticalScrollBarPolicy(
            QtCore.Qt.ScrollBarPolicy.ScrollBarAlwaysOn
        )
        self.scrollArea.setHorizontalScrollBarPolicy(
            QtCore.Qt.ScrollBarPolicy.ScrollBarAlwaysOn
        )
        self.canvas_XICs = DockArea(parent=self.tabResults)
        self.canvas_XICs.setObjectName("canvas_XICs")
        self.scrollArea.setWidget(self.canvas_XICs)
        self.canvas_XICs.setContentsMargins(0, 0, 0, 0)

        self.gridLayout_2.addWidget(self.scrollArea, 1, 1, 1, 1)
        self.canvas_annotatedLC = pg.PlotWidget(parent=self.tabResults)
        self.canvas_annotatedLC.setObjectName("canvas_annotatedLC")
        self.canvas_annotatedLC.setMouseEnabled(x=True, y=False)
        self.gridLayout_2.addWidget(self.canvas_annotatedLC, 0, 1, 1, 1)

        self.gridLayout_2.setColumnStretch(0, 2)  # Left column
        self.gridLayout_2.setColumnStretch(1, 2)  # Right column

        self.gridLayout_5.addLayout(self.gridLayout_2, 1, 0, 1, 4)
        self.comboBox_currentfile = QtWidgets.QComboBox(parent=self.tabResults)
        self.comboBox_currentfile.setObjectName("comboBox_currentfile")
        self.gridLayout_5.addWidget(self.comboBox_currentfile, 0, 2, 1, 1)
        self.tabWidget.addTab(self.tabResults, "")
        self.tabWidget.setTabEnabled(
            self.tabWidget.indexOf(self.tabResults), False
        )  # Disable the second tab

        self.tabQuantitation = QtWidgets.QWidget()
        self.tabQuantitation.setObjectName("tabQuantitation")
        self.gridLayout_6 = QtWidgets.QGridLayout(self.tabQuantitation)
        self.gridLayout_6.setObjectName("gridLayout_6")
        self.gridLayout_quant = QtWidgets.QGridLayout()
        self.gridLayout_quant.setSizeConstraint(
            QtWidgets.QLayout.SizeConstraint.SetDefaultConstraint
        )
        self.gridLayout_quant.setObjectName("gridLayout_quant")
        self.gridLayout_quant.setColumnStretch(0, 1)
        self.gridLayout_quant.setColumnStretch(1, 1)
        self.gridLayout_quant.setRowStretch(0, 1)
        self.gridLayout_quant.setRowStretch(1, 1)
        self.gridLayout_quant.setRowStretch(2, 1)
        self.gridLayout_quant.setRowStretch(3, 1)
        self.gridLayout_top_left = QtWidgets.QGridLayout()
        self.gridLayout_top_left.setObjectName("gridLayout_top_left")
        self.label_calibrate = QtWidgets.QLabel(parent=self.tabQuantitation)
        self.label_calibrate.setWordWrap(True)
        self.label_calibrate.setObjectName("label_calibrate")
        # Set size policy to prevent unnecessary expansion
        self.label_calibrate.setSizePolicy(
            QtWidgets.QSizePolicy.Policy.Preferred, QtWidgets.QSizePolicy.Policy.Fixed
        )
        self.gridLayout_top_left.addWidget(self.label_calibrate, 0, 0, 1, 1)
        self.calibrateButton = QtWidgets.QPushButton(parent=self.tabQuantitation)
        self.calibrateButton.setObjectName("calibrateButton")
        # Set size policy for the button to prevent expansion
        self.calibrateButton.setSizePolicy(
            QtWidgets.QSizePolicy.Policy.Preferred, QtWidgets.QSizePolicy.Policy.Fixed
        )
        self.gridLayout_top_left.addWidget(self.calibrateButton, 0, 1, 1, 1)
        self.gridLayout_quant.addLayout(self.gridLayout_top_left, 0, 0, 4, 1)
        self.unifiedResultsTable = UnifiedResultsTable(parent=self.tabQuantitation)
        self.unifiedResultsTable.setObjectName("unifiedResultsTable")
        self.gridLayout_top_left.addWidget(self.unifiedResultsTable, 1, 0, 3, 2)
        self.gridLayout_top_right = QtWidgets.QGridLayout()
        self.gridLayout_top_right.setObjectName("gridLayout_top_right")
        self.label_curr_compound = QtWidgets.QLabel(parent=self.tabQuantitation)
        sizePolicy = QtWidgets.QSizePolicy(
            QtWidgets.QSizePolicy.Policy.Fixed, QtWidgets.QSizePolicy.Policy.Preferred
        )
        sizePolicy.setHorizontalStretch(0)
        sizePolicy.setVerticalStretch(0)
        sizePolicy.setHeightForWidth(
            self.label_curr_compound.sizePolicy().hasHeightForWidth()
        )
        self.label_curr_compound.setSizePolicy(sizePolicy)
        self.label_curr_compound.setObjectName("label_curr_compound")
        self.gridLayout_top_right.addWidget(self.label_curr_compound, 0, 0, 1, 1)
        self.label_compound = QtWidgets.QLabel(parent=self.tabQuantitation)
        self.label_compound.setSizePolicy(sizePolicy)
        self.label_compound.setObjectName("label_compound")
        self.gridLayout_top_right.addWidget(self.label_compound, 0, 0, 1, 1)
        self.comboBoxChooseCompound = QtWidgets.QComboBox(parent=self.tabQuantitation)
        self.comboBoxChooseCompound.setMinimumSize(QtCore.QSize(0, 32))
        self.comboBoxChooseCompound.setObjectName("comboBoxChooseCompound")
        self.comboBoxChooseCompound.setEnabled(False)
        self.gridLayout_top_right.addWidget(self.comboBoxChooseCompound, 0, 1, 1, 1)
        self.canvas_calibration = pg.PlotWidget()
        self.canvas_calibration.setObjectName("canvas_calibration")
        self.gridLayout_top_right.addWidget(self.canvas_calibration, 1, 0, 1, 2)
        self.gridLayout_quant.addLayout(self.gridLayout_top_right, 0, 1, 1, 1)
        self.canvas_ms2 = pg.PlotWidget(parent=self.tabQuantitation)
        self.canvas_ms2.setObjectName("canvas_ms2")
        self.canvas_ms2.setMouseEnabled(x=True, y=False)
        self.canvas_ms2.getPlotItem().getViewBox().enableAutoRange(axis="y")
        self.canvas_ms2.getPlotItem().getViewBox().setAutoVisible(y=True)
        self.canvas_ms2.getPlotItem().getViewBox().sigRangeChangedManually.connect(
            lambda ev: self.update_labels_avgMS(self.canvas_ms2)
        )

        self.gridLayout_quant.addWidget(self.canvas_ms2, 2, 1, 1, 1)
        self.comboBoxChooseMS2File = QtWidgets.QComboBox(parent=self.tabQuantitation)
        self.comboBoxChooseMS2File.setObjectName("comboBoxChooseMS2File")
        self.gridLayout_quant.addWidget(
            self.comboBoxChooseMS2File, 1, 1, 1, 1
        )  # Above canvas_ms2
        self.canvas_library_ms2 = pg.PlotWidget(parent=self.tabQuantitation)
        self.canvas_library_ms2.setObjectName("canvas_library_ms2")
        self.canvas_library_ms2.setSizePolicy(
            QtWidgets.QSizePolicy.Policy.Minimum, QtWidgets.QSizePolicy.Policy.Minimum
        )
        self.canvas_library_ms2.setMouseEnabled(x=True, y=False)
        self.canvas_library_ms2.getPlotItem().getViewBox().enableAutoRange(axis="y")
        self.canvas_library_ms2.getPlotItem().getViewBox().setAutoVisible(y=True)
        self.canvas_library_ms2.getPlotItem().getViewBox().sigRangeChangedManually.connect(
            lambda ev: self.update_labels_avgMS(self.canvas_library_ms2)
        )
        self.gridLayout_quant.addWidget(self.canvas_library_ms2, 3, 1, 1, 1)
        self.gridLayout_6.addLayout(self.gridLayout_quant, 0, 0, 1, 1)
        self.tabWidget.addTab(self.tabQuantitation, "")
        self.tabWidget.setTabEnabled(
            self.tabWidget.indexOf(self.tabQuantitation), False
        )  # Disable the second tab

        self.gridLayout_4.addWidget(self.tabWidget, 2, 0, 1, 1)
        self.logo = QtWidgets.QLabel(parent=self.centralwidget)
        sizePolicy = QtWidgets.QSizePolicy(
            QtWidgets.QSizePolicy.Policy.Fixed, QtWidgets.QSizePolicy.Policy.Fixed
        )
        sizePolicy.setHorizontalStretch(0)
        sizePolicy.setVerticalStretch(0)
        self.logo.setSizePolicy(sizePolicy)
        self.logo.setMaximumSize(QtCore.QSize(1200, 100))
        self.logo.setText("")
        self.logo.setPixmap(
            QtGui.QPixmap(os.path.join(os.path.dirname(__file__), "logo.png"))
        )
        self.logo.setScaledContents(True)
        self.logo.setAlignment(QtCore.Qt.AlignmentFlag.AlignCenter)
        self.logo.setObjectName("logo")
        self.gridLayout_4.addWidget(self.logo, 0, 0, 1, 1)
        MainWindow.setCentralWidget(self.centralwidget)

        self.statusbar = QtWidgets.QStatusBar(parent=MainWindow)
        self.statusbar.setObjectName("statusbar")
        MainWindow.setStatusBar(self.statusbar)
        self.progressBar = QtWidgets.QProgressBar()
        self.statusbar.addPermanentWidget(self.progressBar)
        self.progressBar.setVisible(False)  # Initially hidden
        self.progressLabel = QtWidgets.QLabel()
        self.statusbar.addPermanentWidget(self.progressLabel)
        self.progressLabel.setVisible(False)  # Initially hidden

        self.menubar = QtWidgets.QMenuBar(parent=MainWindow)
        self.menubar.setGeometry(QtCore.QRect(0, 0, 864, 37))
        self.menubar.setObjectName("menubar")
        self.menuFile = QtWidgets.QMenu(parent=self.menubar)
        self.menuFile.setObjectName("menuFile")
        self.menuEdit = QtWidgets.QMenu(parent=self.menubar)
        self.menuEdit.setObjectName("menuEdit")
        self.menuHelp = QtWidgets.QMenu(parent=self.menubar)
        self.menuHelp.setObjectName("menuHelp")
        MainWindow.setMenuBar(self.menubar)
        self.actionSave = QtGui.QAction(parent=MainWindow)
        self.actionSave.setObjectName("actionSave")
        self.actionExit = QtGui.QAction(parent=MainWindow)
        self.actionExit.setObjectName("actionExit")
        self.actionPreferences = QtGui.QAction(parent=MainWindow)
        self.actionPreferences.setObjectName("actionPreferences")
        self.actionReadme = QtGui.QAction(parent=MainWindow)
        self.actionReadme.setObjectName("actionReadme")
        self.actionFile = QtGui.QAction(parent=MainWindow)
        self.actionFile.setObjectName("actionFile")
        self.actionExport = QtGui.QAction(parent=MainWindow)
        self.actionExport.setObjectName("actionExport")
        self.actionExport.setEnabled(False)
        self.actionOpen = QtGui.QAction(parent=MainWindow)
        self.actionOpen.setObjectName("actionOpen")
        self.actionAbout = QtGui.QAction(parent=MainWindow)
        self.actionAbout.setObjectName("actionAbout")
        self.menuFile.addAction(self.actionOpen)
        self.menuFile.addAction(self.actionSave)
        self.menuFile.addAction(self.actionExport)
        self.menuFile.addAction(self.actionExit)
        self.menuEdit.addAction(self.actionPreferences)
        self.menuHelp.addAction(self.actionReadme)
        self.menuHelp.addAction(self.actionAbout)
        self.menubar.addAction(self.menuFile.menuAction())
        self.menubar.addAction(self.menuEdit.menuAction())
        self.menubar.addAction(self.menuHelp.menuAction())

        self.retranslateUi(MainWindow)
        self.tabWidget.setCurrentIndex(0)
        QtCore.QMetaObject.connectSlotsByName(MainWindow)
        # Connect signals
        # TODO: Implement the rest of the menu items
        # self.actionSave.triggered.connect(self.on_save)
        self.actionExit.triggered.connect(self.on_exit)
        self.actionExport.triggered.connect(self.on_export)
        # self.actionPreferences.triggered.connect(self.on_preferences)
        # self.actionReadme.triggered.connect(self.on_readme)
        self.browseLC.clicked.connect(self.on_browseLC)
        self.browseMS.clicked.connect(self.on_browseMS)
        self.browseAnnotations.clicked.connect(self.on_browseAnnotations)
        # self.processButton.clicked.connect(self.on_process)
        self.listLC.filesDropped.connect(self.handle_files_dropped_LC)
        self.listMS.filesDropped.connect(self.handle_files_dropped_MS)
        self.comboBox.currentIndexChanged.connect(self.change_mode)
        self.comboBoxIonLists.currentIndexChanged.connect(self.update_ion_list)
        self.button_clear_LC.clicked.connect(self.listLC.clear)
        self.button_clear_MS.clicked.connect(self.listMS.clear)
        self.button_clear_ion_list.clicked.connect(self.ionTable.clear)
        self.button_save_ion_list.clicked.connect(self.ionTable.save_ion_list)
        self.button_delete_ion_list.clicked.connect(self.ionTable.delete_ion_list)
        # Connect compound selection change to update the unified table
        self.comboBoxChooseCompound.currentIndexChanged.connect(
            self.update_unified_table_for_compound
        )
        # Connect unified table selection change to display MS2 data
        self.unifiedResultsTable.selectionModel().selectionChanged.connect(
            self.display_ms2
        )

    def retranslateUi(self, MainWindow):
        """
        Set the text of the UI elements according to the current locale.

        Parameters
        ----------
            MainWindow: The main window object for which the UI is being set up.
        """
        _translate = QtCore.QCoreApplication.translate
        MainWindow.setWindowTitle(_translate("MainWindow", "LCMSpector"))
        MainWindow.setWindowIcon(
            QtGui.QIcon(
                os.path.join(os.path.dirname(__file__), "resources", "icon.icns")
            )
        )
        self.browseLC.setText(_translate("MainWindow", "Browse"))
        self.comboBox.setItemText(0, _translate("MainWindow", "LC/GC-MS"))
        self.comboBox.setItemText(1, _translate("MainWindow", "MS Only"))
        self.comboBox.setItemText(2, _translate("MainWindow", "LC/GC Only"))
        self.browseMS.setText(_translate("MainWindow", "Browse"))
        self.browseAnnotations.setText(_translate("MainWindow", "Browse"))
        self.labelAnnotations.setText(_translate("MainWindow", "Annotations (.txt)"))
        self.labelLCdata.setText(_translate("MainWindow", "Chromatography data (.txt)"))
        self.labelMSdata.setText(_translate("MainWindow", "MS data (.mzML)"))
        self.labelIonList.setText(_translate("MainWindow", "Targeted m/z values:"))
        self.comboBoxIonLists.setToolTip(
            _translate(
                "MainWindow",
                "Choose an ion list from the list of ion lists provided with the software",
            )
        )
        self.processButton.setText(_translate("MainWindow", "Process"))
        self.tabWidget.setTabText(
            self.tabWidget.indexOf(self.tabUpload), _translate("MainWindow", "Upload")
        )
        self.label_results_currentfile.setText(
            _translate("MainWindow", "Current file:")
        )
        self.tabWidget.setTabText(
            self.tabWidget.indexOf(self.tabResults), _translate("MainWindow", "Results")
        )
        self.label_curr_compound.setText(_translate("MainWindow", "Compound:"))
        self.label_calibrate.setText(
            _translate("MainWindow", "Select the files to be used for calibration.")
        )
        self.calibrateButton.setText(_translate("MainWindow", "Calculate"))
        self.tabWidget.setTabText(
            self.tabWidget.indexOf(self.tabQuantitation),
            _translate("MainWindow", "Quantitation"),
        )
        self.menuFile.setTitle(_translate("MainWindow", "File"))
        self.actionFile.setText(_translate("MainWindow", "File"))
        self.menuEdit.setTitle(_translate("MainWindow", "Edit"))
        self.menuHelp.setTitle(_translate("MainWindow", "Help"))
        self.actionSave.setText(_translate("MainWindow", "Save"))
        self.actionSave.setShortcut(_translate("MainWindow", "Ctrl+S"))
        self.actionExit.setText(_translate("MainWindow", "Exit"))
        self.actionExit.setShortcut(_translate("MainWindow", "Ctrl+W"))
        self.actionExport.setText(_translate("MainWindow", "Export"))
        self.actionExport.setShortcut(_translate("MainWindow", "Ctrl+E"))
        self.actionAbout.setText(_translate("MainWindow", "About"))
        self.actionAbout.setShortcut(_translate("MainWindow", "F1"))
        self.actionPreferences.setText(_translate("MainWindow", "Preferences"))
        self.actionReadme.setText(_translate("MainWindow", "Readme"))
        self.actionReadme.setShortcut(_translate("MainWindow", "F10"))
        self.actionOpen.setText(_translate("MainWindow", "Open"))
        self.actionOpen.setShortcut(_translate("MainWindow", "Ctrl+O"))
        self.button_clear_LC.setText(_translate("MainWindow", "Clear"))
        self.button_clear_MS.setText(_translate("MainWindow", "Clear"))
        self.button_clear_ion_list.setText(_translate("MainWindow", "Clear"))
        self.button_save_ion_list.setText(_translate("MainWindow", "Save"))
        self.button_delete_ion_list.setText(_translate("MainWindow", "Delete"))

        self.resize(1500, 900)
        qr = self.frameGeometry()
        cp = self.screen().availableGeometry().center()
        qr.moveCenter(cp)
        self.move(qr.topLeft())
<|MERGE_RESOLUTION|>--- conflicted
+++ resolved
@@ -1,1495 +1,1482 @@
-import os
-import traceback
-import logging
-import json
-from pathlib import Path
-from datetime import datetime
-from types import MethodType
-
-from PySide6 import QtCore, QtGui, QtWidgets
-from PySide6.QtCore import Qt
-from PySide6.QtWidgets import QApplication, QFileDialog, QMessageBox
-import pyqtgraph as pg
-from utils.plotting import (
-    plot_absorbance_data,
-    plot_average_ms_data,
-    plot_annotated_LC,
-    plot_annotated_XICs,
-    plot_calibration_curve,
-    plot_total_ion_current,
-    plot_library_ms2,
-    plot_no_ms2_found,
-    plot_ms2_from_file,
-)
-from pyqtgraph.dockarea import DockArea
-import numpy as np
-from scipy.signal import find_peaks
-from ui.widgets import (
-    DragDropListWidget,
-    IonTable,
-    ChromatogramPlotWidget,
-    UnifiedResultsTable,
-    LabelledSlider,
-)
-
-pg.setConfigOptions(antialias=True)
-logger = logging.getLogger(__name__)
-logger.propagate = False
-
-
-class View(QtWidgets.QMainWindow):
-    progress_update = QtCore.Signal(int)
-
-    def __init__(self):
-        super().__init__()
-        self.setupUi(self)
-        self.progress_update.connect(self.update_progressBar)
-
-    def show_download_confirmation(self):
-        """Displays a confirmation dialog for downloading the MS2 library."""
-        reply = QMessageBox.question(
-            self,
-            "MS2 Library Not Found",
-            "The MS2 library is missing. Would you like to download it now? (approx. 400 MB)",
-            QMessageBox.Yes | QMessageBox.No,
-            QMessageBox.No,
-        )
-        return reply == QMessageBox.Yes
-
-    def show_download_progressBar(self):
-        """Shows the main window's progress bar for the download."""
-        self.progressBar.setVisible(True)
-        self.progressLabel.setVisible(True)
-        self.statusbar.showMessage("Downloading MS2 Library...")
-
-    def update_download_progressBar(self, value):
-        """Updates the main window's progress bar."""
-        self.progressBar.setValue(value)
-        self.progressLabel.setText(f"{value}%")
-
-    def hide_download_progressBar(self):
-        """Hides the main window's progress bar."""
-        self.progressBar.setVisible(False)
-        self.progressLabel.setVisible(False)
-        self.statusbar.clearMessage()
-
-    def show_download_success(self):
-        """Shows a success message after the download is complete."""
-        QMessageBox.information(
-            self, "Download Complete", "MS2 library downloaded successfully."
-        )
-
-    def show_download_failure(self, error_message):
-        """Shows a failure message if the download fails."""
-        QMessageBox.critical(
-            self, "Download Failed", f"Failed to download MS2 library:\n{error_message}"
-        )
-
-    def handle_files_dropped_LC(self, file_paths):
-        """
-        Slot to handle the dropped files.
-        Updates the model with the new file paths and triggers loading.
-        """
-        self.progressBar.setValue(0)
-        self.progressBar.show()
-        self.processButton.setEnabled(False)
-        count_ok = 0
-        error_shown = False  # Safeguard to show error message only once
-        for file_path in file_paths:
-            # Check if the dropped file is a folder; if yes, check if it contains .txt files
-            if os.path.isdir(file_path):
-                txt_files = [
-                    f
-                    for f in os.listdir(file_path)
-                    if f.lower().endswith(".txt") or f.lower().endswith(".csv")
-                ]
-                if len(txt_files) > 0:
-                    for txt_file in txt_files:
-                        count_ok += 1
-                        self.listLC.addItem(
-                            os.path.join(file_path, txt_file)
-                        )  # Add each file path to the listLC widget
-                else:
-                    continue
-            if file_path.lower().endswith(".txt") or file_path.lower().endswith(".csv"):
-                count_ok += 1
-                self.listLC.addItem(
-                    file_path
-                )  # Add each file path to the listLC widget
-            elif not error_shown:
-                self.show_critical_error(
-                    f"Invalid file type: {file_path.split('/')[-1]}\nCurrently only .csv and .txt files are supported."
-                )
-                logger.error(f"Invalid file type: {file_path.split('/')[-1]}")
-                error_shown = True
-            else:
-                continue
-        if count_ok > 0:
-            self.statusbar.showMessage(
-                f"{datetime.now().strftime('%Y-%m-%d %H:%M:%S')} -- {count_ok} LC files loaded successfully.",
-                3000,
-            )
-        self.update_lc_file_list()  # Update the model with the new LC files
-        # Trigger loading process
-        self.progressBar.setVisible(True)
-        self.progressLabel.setVisible(True)
-        self.controller.model.load(self.controller.mode, "LC")
-
-    def handle_files_dropped_MS(self, file_paths):
-        """
-        Slot to handle the dropped files.
-        Updates the model with the new file paths and triggers loading.
-        """
-        self.progressBar.setValue(0)
-        self.progressBar.show()
-        self.processButton.setEnabled(False)
-        count_ok = 0
-        error_shown = False  # Safeguard to show error message only once
-        for file_path in file_paths:
-            # Check if the dropped file is a folder; if yes, check if it contains .mzML files
-            if os.path.isdir(file_path):
-                mzml_files = [
-                    f for f in os.listdir(file_path) if f.lower().endswith(".mzml")
-                ]
-                if len(mzml_files) > 0:
-                    count_ok += len(mzml_files)
-                    for mzml_file in mzml_files:
-                        self.listMS.addItem(
-                            os.path.join(file_path, mzml_file)
-                        )  # Add each file path to the listLC widget
-                    continue
-            if file_path.lower().endswith(".mzml"):
-                count_ok += 1
-                self.listMS.addItem(
-                    file_path
-                )  # Add each file path to the listLC widget
-            elif not error_shown:
-                self.show_critical_error(
-                    f"Invalid file type: {file_path.split('/')[-1]}\nCurrently only .mzML files are supported."
-                )
-                logger.error(f"Invalid file type: {file_path.split('/')[-1]}")
-                error_shown = True
-            else:
-                continue
-        if count_ok > 0:
-            self.statusbar.showMessage(
-                f"{datetime.now().strftime('%Y-%m-%d %H:%M:%S')} -- {count_ok} MS files loaded successfully.",
-                3000,
-            )
-        self.update_ms_file_list()  # Update the model with the new LC files
-
-        # Trigger loading process
-        self.progressBar.setVisible(True)
-        self.progressLabel.setVisible(True)
-        self.controller.model.load(self.controller.mode, "MS")
-
-    def handle_files_dropped_annotations(self, file_paths):
-        """
-        Slot to handle the dropped files.
-        Updates the model with the new file paths.
-        """
-        count_ok = 0
-        error_shown = False  # Safeguard to show error message only once
-        for file_path in file_paths:
-            if file_path.lower().endswith(".txt"):
-                count_ok += 1
-                self.listAnnotations.addItem(
-                    file_path
-                )  # Add each file path to the listLC widget
-                logger.info(f"Added annotation file: {file_path}")
-            elif not error_shown:
-                self.show_critical_error(
-                    f"Invalid file type: {file_path.split('/')[-1]}\nCurrently only .txt files are supported."
-                )
-                logger.error(f"Invalid file type: {file_path.split('/')[-1]}")
-                error_shown = True
-            else:
-                continue
-        if count_ok > 0:
-            self.statusbar.showMessage(
-                f"{datetime.now().strftime('%Y-%m-%d %H:%M:%S')} -- {count_ok} annotation files loaded successfully.",
-                3000,
-            )
-        self.update_annotation_file()  # Update the model with the new LC files
-
-    def update_ion_list(self):
-        config_path = Path(__file__).parent.parent / "config.json"
-        with open(config_path, "r") as f:
-            lists = json.load(f)
-        if (
-            self.comboBoxIonLists.currentText() == "Create new ion list..."
-            or self.comboBoxIonLists.currentText() == ""
-        ):
-            self.ionTable.clearContents()
-            return
-        else:
-            try:
-                ion_list = lists[self.comboBoxIonLists.currentText()]
-            except Exception:
-                logger.error(
-                    f"Could not find ion list: {self.comboBoxIonLists.currentText()}"
-                )
-                self.statusbar.showMessage(
-                    f"{datetime.now().strftime('%Y-%m-%d %H:%M:%S')} -- Could not find ion list: {self.comboBoxIonLists.currentText()}",
-                    3000,
-                )
-                ion_list = None
-
-            self.ionTable.clearContents()
-            if ion_list:
-                i = 0
-                self.ionTable.setRowCount(len(ion_list))
-                for compound, keywords in ion_list.items():
-                    self.ionTable.set_item(
-                        i, 0, QtWidgets.QTableWidgetItem(str(compound))
-                    )
-                    for key, value in keywords.items():
-                        if key == "ions":
-                            self.ionTable.set_item(
-                                i,
-                                1,
-                                QtWidgets.QTableWidgetItem(", ".join(map(str, value))),
-                            )
-                        elif key == "info":
-                            self.ionTable.set_item(
-                                i,
-                                2,
-                                QtWidgets.QTableWidgetItem(", ".join(map(str, value))),
-                            )
-                    i += 1
-
-    def on_browseLC(self):
-        """
-        Slot for the browseLC button. Opens a file dialog for selecting LC files,
-        which are then added to the listLC widget and the model is updated.
-        """
-        self.progressBar.setValue(0)
-        self.progressBar.show()
-        self.processButton.setEnabled(False)
-        lc_file_paths, _ = QFileDialog.getOpenFileNames(
-            self,
-            "Select LC Files",
-            "",
-            "Text Files (*.txt);;CSV Files (*.csv);;All Files (*)",
-        )
-        if lc_file_paths:
-            self.clear_list_lc()
-            for lc_file_path in lc_file_paths:
-                self.listLC.addItem(
-                    lc_file_path
-                )  # Add each LC file path to the listLC widget
-            self.update_lc_file_list()  # Update the model with the new LC files
-
-            # Trigger loading process
-            self.progressBar.setVisible(True)
-            self.progressLabel.setVisible(True)
-            self.controller.model.load(self.controller.mode, "LC")
-
-    def on_browseMS(self):
-        """
-        Slot for the browseMS button. Opens a file dialog for selecting MS files,
-        which are then added to the listMS widget and the model is updated.
-        """
-        self.progressBar.setValue(0)
-        self.progressBar.show()
-        self.processButton.setEnabled(False)
-        ms_file_paths, _ = QFileDialog.getOpenFileNames(
-            self, "Select MS Files", "", "MzML Files (*.mzML);;All Files (*)"
-        )
-        if ms_file_paths:
-            self.clear_list_ms()
-            for ms_file_path in ms_file_paths:
-                if ms_file_path.lower().endswith(".mzml") and os.path.isfile(
-                    ms_file_path
-                ):
-                    self.listMS.addItem(
-                        ms_file_path
-                    )  # Add each MS file path to the listMS widget
-                else:
-                    self.show_critical_error(
-                        f"Invalid file type: {ms_file_path.split('/')[-1]}\nCurrently only .mzML files are supported."
-                    )
-                    logger.error(f"Invalid file type: {ms_file_path.split('/')[-1]}")
-                    return
-            self.update_ms_file_list()  # Update the model with the new MS files
-
-            # Trigger loading process
-            self.progressBar.setVisible(True)
-            self.progressLabel.setVisible(True)
-            self.controller.model.load(self.controller.mode, "MS")
-
-    def on_browseAnnotations(self):
-        """
-        Slot for the browseAnnotations button. Opens a file dialog for selecting annotation files,
-        which are then added to the listAnnotations widget and the model is updated.
-        """
-        annotation_file_paths, _ = QFileDialog.getOpenFileNames(
-            self, "Select Annotation Files", "", "Text Files (*.txt);;All Files (*)"
-        )
-        if annotation_file_paths:
-            self.clear_list_annotated_lc()
-            for annotation_file_path in annotation_file_paths:
-                self.listAnnotations.addItem(
-                    annotation_file_path
-                )  # Add each annotation file path to the listAnnotations widget
-            self.update_annotation_file()  # Update the model with the new annotation files
-            self.statusbar.showMessage(
-                f"Files added, {len(annotation_file_paths)} annotation files loaded successfully.",
-                3000,
-            )
-
-    def on_process(self):
-        # Trigger the processing action in the controller
-        """
-        Slot for the process button. Triggers the processing action in the controller.
-        """
-        pass  # This is handled by the controller
-
-    def on_exit(self):
-        QApplication.instance().quit()
-
-    def on_export(self):
-        results = self.controller.model.export()
-        if not results.empty:
-            file_name, _ = QFileDialog.getSaveFileName(
-                self, "Save Results", "", "CSV Files (*.csv);;All Files (*)"
-            )
-            if file_name:
-                f = open(file_name, "w")
-                f.write(results.to_csv(index=False))
-                f.close()
-                output_folder = os.path.dirname(file_name)
-            try:
-                self.statusbar.showMessage(
-                    f"{datetime.now().strftime('%Y-%m-%d %H:%M:%S')} -- Saved results to output folder {output_folder}",
-                    5000,
-                )
-            except UnboundLocalError:
-                return
-        else:
-            self.show_critical_error("Error: Nothing to export.")
-            logger.error("Error: Nothing to export.")
-
-    def update_lc_file_list(self):
-        """
-        Updates the model with the LC file paths currently in the listLC widget.
-
-        Iterates over the listLC widget, retrieves the text of each item, and stores
-        them in a list. This list is then assigned to the `lc_filelist` attribute of
-        the model, which is assumed to be accessed through the `controller` attribute.
-
-        This method is called whenever the contents of the listLC widget change,
-        such as when new LC files are added or existing ones are removed.
-        """
-        lc_files = []
-        try:
-            self.listLC
-        except AttributeError:
-            logger.error("listLC is not defined!")
-            return
-        try:
-            lc_files = [self.listLC.item(i).text() for i in range(self.listLC.count())]
-        except RuntimeError:
-            logger.error("listLC has been deleted!")
-        finally:
-<<<<<<< HEAD
-            self.controller.model.lc_measurements = lc_files
-=======
-            self.controller.model.lc_measurements = dict.fromkeys(lc_files)
->>>>>>> e96f6d7c
-
-    def update_ms_file_list(self):
-        # Update the model with the MS file paths
-        """
-        Updates the model with the MS file paths currently in the listMS widget.
-
-        Iterates over the listMS widget, retrieves the text of each item, and stores
-        them in a list. This list is then assigned to the `ms_filelist` attribute of
-        the model, which is assumed to be accessed through the `controller` attribute.
-
-        This method is called whenever the contents of the listMS widget change,
-        such as when new MS files are added or existing ones are removed.
-        """
-        ms_files = []
-        try:
-            self.listMS
-        except AttributeError:
-            logger.error("listMS is not defined!")
-            return
-        try:
-            ms_files = [self.listMS.item(i).text() for i in range(self.listMS.count())]
-        except RuntimeError:
-            logger.error("listMS has been deleted!")
-        except AttributeError:
-            logger.warning("One of QWidgetItem is None, retrying...")
-            try:
-                ms_files = [
-                    self.listMS.item(i).text() for i in range(self.listMS.count())
-                ]
-            except AttributeError:
-                logger.error("One of QWidgetItem is still None, aborting...")
-                self.show_critical_error(
-                    "Something went wrong during updating of the MS file list. Please try again."
-                )
-        finally:
-<<<<<<< HEAD
-            self.controller.model.ms_measurements = ms_files
-=======
-            self.controller.model.ms_measurements = dict.fromkeys(ms_files)
->>>>>>> e96f6d7c
-
-    def update_annotation_file(self):
-        # Update the model with the annotation file paths
-        """
-        Updates the model with the annotation file paths currently in the listAnnotations widget.
-
-        Iterates over the listAnnotations widget, retrieves the text of each item, and stores
-        them in a list. This list is then assigned to the `annotation_file` attribute of
-        the model, which is assumed to be accessed through the `controller` attribute.
-
-        This method is called whenever the contents of the listAnnotations widget change,
-        such as when new annotation files are added or existing ones are removed.
-        """
-        annotation_files = []
-        try:
-            self.listAnnotations
-        except AttributeError:
-            logger.warning("listAnnotations is not defined!")
-            return
-        try:
-            annotation_files = [
-                self.listAnnotations.item(i).text()
-                for i in range(self.listAnnotations.count())
-            ]
-        except RuntimeError:
-            logger.error("listAnnotations has been deleted!")
-        finally:
-<<<<<<< HEAD
-            self.controller.model.annotations = annotation_files
-=======
-            self.controller.model.annotations = dict.fromkeys(annotation_files)
->>>>>>> e96f6d7c
-
-    def update_progressBar(self, value):
-        self.progressBar.setValue(value)
-        self.progressLabel.setText(f"{value}%")
-
-    def update_statusbar_with_loaded_file(self, progress, message):
-        self.statusbar.showMessage(
-            f"{datetime.now().strftime('%Y-%m-%d %H:%M:%S')} -- Loaded file {message} ({progress}%)",
-            1000,
-        )
-
-    def show_critical_error(self, message):
-        QtWidgets.QMessageBox.critical(self, "Error", message)
-
-    def update_combo_box(self, filenames):
-        self.comboBox_currentfile.clear()
-        self.comboBox_currentfile.addItems(filenames)
-
-    def update_table_quantitation(self, concentrations):
-        """
-        Update the unified results table with file concentrations and setup columns.
-        This replaces the old separate tableWidget_files functionality.
-        """
-        # Store concentrations for later use
-        self.file_concentrations = concentrations
-
-        # Setup columns and populate data based on current compound selection
-        self.update_unified_table_for_compound()
-
-    def update_unified_table_for_compound(self):
-        """
-        Update the unified table based on the currently selected compound.
-        """
-        if not hasattr(self, "file_concentrations"):
-            return
-
-        # Get the currently selected compound
-        current_compound = None
-        if (
-            hasattr(self.controller, "model")
-            and hasattr(self.controller.model, "compounds")
-            and self.controller.model.compounds
-            and self.comboBoxChooseCompound.currentIndex() >= 0
-        ):
-            current_compound = self.controller.model.compounds[
-                self.comboBoxChooseCompound.currentIndex()
-            ]
-
-            # Setup columns for the current compound
-            self.unifiedResultsTable.setup_columns(current_compound)
-
-            # Get MS measurements if available
-            ms_measurements = getattr(self.controller.model, "ms_measurements", {})
-
-            # Populate the table with data for the current compound
-            self.unifiedResultsTable.populate_data(
-                self.file_concentrations, ms_measurements, current_compound
-            )
-        else:
-            # Fallback: just setup basic columns without compound data
-            self.unifiedResultsTable.setColumnCount(3)
-            self.unifiedResultsTable.setHorizontalHeaderLabels(
-                ["File", "Calibration", "Concentration"]
-            )
-            self.unifiedResultsTable.setRowCount(len(self.file_concentrations))
-
-            for row, (filename, concentration) in enumerate(self.file_concentrations):
-                # File name
-                file_item = QtWidgets.QTableWidgetItem(filename)
-                file_item.setFlags(file_item.flags() & ~Qt.ItemFlag.ItemIsEditable)
-                self.unifiedResultsTable.setItem(row, 0, file_item)
-
-                # Calibration checkbox
-                checkbox_widget = QtWidgets.QWidget()
-                checkbox = QtWidgets.QCheckBox()
-                checkbox.setChecked(False)
-                layout = QtWidgets.QHBoxLayout(checkbox_widget)
-                layout.addWidget(checkbox)
-                layout.setAlignment(Qt.AlignmentFlag.AlignCenter)
-                layout.setContentsMargins(0, 0, 0, 0)
-                self.unifiedResultsTable.setCellWidget(row, 1, checkbox_widget)
-
-                # Concentration
-                conc_item = QtWidgets.QTableWidgetItem(concentration or "")
-                self.unifiedResultsTable.setItem(row, 2, conc_item)
-
-    def get_calibration_files(self):
-        """
-        Get calibration files from the unified results table.
-        """
-        return self.unifiedResultsTable.get_calibration_files()
-
-    def update_choose_compound(self, compounds):
-        self.comboBoxChooseCompound.clear()
-        for compound in compounds:
-            self.comboBoxChooseCompound.addItem(compound.name)
-
-    def display_plots(self, lc_file, ms_file):
-        if self.controller.mode == "LC/GC-MS":
-            self.canvas_baseline.clear()
-            if lc_file:
-                try:
-                    plot_absorbance_data(
-                        lc_file.path, lc_file.baseline_corrected, self.canvas_baseline
-                    )
-                    self.canvas_baseline.getPlotItem().addItem(
-                        self.crosshair_v, ignoreBounds=True
-                    )
-                    self.canvas_baseline.getPlotItem().addItem(
-                        self.crosshair_h, ignoreBounds=True
-                    )
-                    self.canvas_baseline.getPlotItem().addItem(
-                        self.line_marker, ignoreBounds=True
-                    )
-                    self.crosshair_v_label = pg.InfLineLabel(
-                        self.crosshair_v, text="", color="#b8b8b8", rotateAxis=(1, 0)
-                    )
-                    self.crosshair_h_label = pg.InfLineLabel(
-                        self.crosshair_h, text="", color="#b8b8b8", rotateAxis=(1, 0)
-                    )
-                except Exception:
-                    logger.error(
-                        f"No baseline chromatogram found: {traceback.format_exc()}"
-                    )
-            self.canvas_avgMS.clear()
-            if ms_file:
-                try:
-                    plot_average_ms_data(0, ms_file.data, self.canvas_avgMS)
-                except AttributeError:
-                    logger.error(f"No average MS found: {traceback.format_exc()}")
-            self.canvas_XICs.clear()
-            if ms_file:
-                self.gridLayout_2.removeWidget(self.scrollArea)
-                self.gridLayout_2.addWidget(self.scrollArea, 1, 1, 1, 1)
-                try:
-                    plot_annotated_XICs(ms_file.path, ms_file.xics, self.canvas_XICs)
-                except AttributeError:
-                    logger.error(f"No XIC plot found: {traceback.format_exc()}")
-            if lc_file and ms_file:
-                if lc_file.filename == ms_file.filename:
-                    try:
-                        self.canvas_annotatedLC.clear()
-                        self.curve_list = plot_annotated_LC(
-                            lc_file.path,
-                            lc_file.baseline_corrected,
-                            self.canvas_annotatedLC,
-                        )
-                    except RuntimeError:
-                        logger.error(
-                            "Canvas was deleted, reacreating canvas_annotatedLC."
-                        )
-                        self.canvas_annotatedLC = pg.PlotWidget(parent=self.tabResults)
-                        self.canvas_annotatedLC.setObjectName("canvas_annotatedLC")
-                        self.canvas_annotatedLC.setMouseEnabled(x=True, y=False)
-                        self.gridLayout_2.addWidget(self.canvas_annotatedLC, 0, 1, 1, 1)
-                        self.curve_list = plot_annotated_LC(
-                            lc_file.path,
-                            lc_file.baseline_corrected,
-                            self.canvas_annotatedLC,
-                        )
-                    for curve in self.curve_list.keys():
-                        curve.sigClicked.connect(
-                            lambda c: self.highlight_peak(c, ms_file.xics)
-                        )
-
-        elif self.controller.mode == "MS Only":
-            try:
-                self.canvas_baseline.clear()
-                self.canvas_avgMS.clear()
-                self.canvas_XICs.clear()
-                self.gridLayout_5.removeWidget(self.canvas_annotatedLC)
-                self.canvas_annotatedLC.deleteLater()
-                # Set scrollArea (holds canvasXIC) to span two rows of the grid
-                self.gridLayout_2.removeWidget(self.scrollArea)
-                self.gridLayout_2.addWidget(self.scrollArea, 0, 1, 2, 1)
-                self.browseAnnotations.deleteLater()
-            except RuntimeError:
-                logger.error(f"Widgets not found: {traceback.format_exc()}")
-            if ms_file:
-                try:
-                    plot_total_ion_current(
-                        self.canvas_baseline, ms_file.data, ms_file.filename
-                    )
-                    self.canvas_baseline.getPlotItem().addItem(
-                        self.crosshair_v, ignoreBounds=True
-                    )
-                    self.canvas_baseline.getPlotItem().addItem(
-                        self.crosshair_h, ignoreBounds=True
-                    )
-                    self.canvas_baseline.getPlotItem().addItem(
-                        self.line_marker, ignoreBounds=True
-                    )
-                    self.crosshair_v_label = pg.InfLineLabel(
-                        self.crosshair_v, text="", color="#b8b8b8", rotateAxis=(1, 0)
-                    )
-                    self.crosshair_h_label = pg.InfLineLabel(
-                        self.crosshair_h, text="", color="#b8b8b8", rotateAxis=(1, 0)
-                    )
-                    plot_average_ms_data(0, ms_file.data, self.canvas_avgMS)
-                    plot_annotated_XICs(ms_file.path, ms_file.xics, self.canvas_XICs)
-                except AttributeError:
-                    logger.error(f"No plot found: {traceback.format_exc()}")
-
-    def display_calibration_curve(self):
-        self.canvas_calibration.clear()
-        self.canvas_calibration.getPlotItem().vb.enableAutoRange(axis="y", enable=True)
-        self.canvas_calibration.getPlotItem().vb.enableAutoRange(axis="x", enable=True)
-        self.canvas_calibration.getPlotItem().vb.setAutoVisible(x=True, y=True)
-        for compound in self.controller.model.compounds:
-            if compound.name == self.comboBoxChooseCompound.currentText():
-                try:
-                    plot_calibration_curve(compound, self.canvas_calibration)
-                except TypeError:
-                    logger.error(
-                        f"No calibration curve found for {compound.name}: {traceback.format_exc()}"
-                    )
-
-    def display_concentrations(self):
-        """
-        This method is now handled by the unified results table.
-        The concentration display is automatically updated when the table is populated.
-        """
-        # The unified table automatically shows concentrations and ion intensities
-        # No separate method needed as this is handled in update_table_quantitation
-        pass
-
-    def display_library_ms2(self):
-        try:
-            library_entries = self.controller.model.find_ms2_precursors()
-        except Exception as e:
-            logger.error(f"Error finding MS2 precursors: {e}")
-        self.canvas_library_ms2.clear()
-        self.canvas_library_ms2.setBackground("w")
-        # Plot the library entry which is currently selected in comboBoxChooseMS2File
-        try:
-            library_entry = library_entries[self.comboBoxChooseMS2File.currentText()]
-            plot_library_ms2(library_entry, self.canvas_library_ms2)
-            self.comboBoxChooseMS2File.currentIndexChanged.connect(
-                lambda: plot_library_ms2(
-                    library_entries[self.comboBoxChooseMS2File.currentText()],
-                    self.canvas_library_ms2,
-                )
-            )
-        except IndexError:
-            logger.error(f"No MS2 found for {self.comboBoxChooseMS2File.currentText()}")
-            plot_no_ms2_found(self.canvas_library_ms2)
-        except KeyError:
-            logger.error(f"No MS2 found for {self.comboBoxChooseMS2File.currentText()}")
-
-    def display_ms2(self):
-        """
-        Display MS2 data for the selected file in the unified results table.
-        """
-        selected_file = self.unifiedResultsTable.get_selected_file()
-        if not selected_file:
-            logger.error("No file selected for MS2 display")
-            plot_no_ms2_found(self.canvas_ms2)
-            return
-
-        ms_file = self.controller.model.ms_measurements.get(selected_file)
-        if ms_file is None:
-            logger.error(f"No MS file found for {selected_file}")
-            plot_no_ms2_found(self.canvas_ms2)
-            return
-
-        try:
-            self.controller.model.find_ms2_in_file(ms_file)
-            compound = next(
-                (
-                    xic
-                    for xic in ms_file.xics
-                    if xic.name == self.comboBoxChooseCompound.currentText()
-                ),
-                None,
-            )
-            precursor = float(
-                self.comboBoxChooseMS2File.currentText()
-                .split("m/z ")[1]
-                .replace("(", "")
-                .replace(")", "")
-            )
-            plot_ms2_from_file(ms_file, compound, precursor, self.canvas_ms2)
-        except Exception:
-            logger.error(
-                f"No MS2 found for {self.comboBoxChooseMS2File.currentText()} in {ms_file.filename}: {traceback.format_exc()}"
-            )
-            plot_no_ms2_found(self.canvas_ms2)
-
-    def highlight_peak(self, selected_curve, xics):
-        # Clear previous annotations
-        for curve in self.curve_list:
-            if curve != selected_curve:
-                color = QtGui.QColor(self.curve_list[curve])
-                color.setAlpha(50)
-                curve.setBrush(color)
-                curve.setPen(color)
-        for item in self.canvas_annotatedLC.items():
-            if isinstance(item, pg.TextItem):
-                self.canvas_annotatedLC.removeItem(item)
-        # Annotate the selected peak with every compound
-        text_items = []
-        for compound in xics:
-            for j, ion in enumerate(compound.ions.keys()):
-                if np.any(
-                    np.isclose(
-                        compound.ions[ion]["RT"], selected_curve.getData()[0], atol=0.1
-                    )
-                ):  # If the ion's RT overlaps with the RT of selected peak +/- 6 seconds
-                    logger.info(
-                        f"Compound: {compound.name}, Ion: {ion} at {round(compound.ions[ion]['RT'], 2)} mins, overlaps with the time range {selected_curve.getData()[0][0]}-{selected_curve.getData()[0][-1]}."
-                    )
-                    text_item = pg.TextItem(
-                        text=f"{compound.name} ({ion})", color="#242526", anchor=(0, 0)
-                    )
-                    text_item.setFont(
-                        pg.QtGui.QFont(
-                            "Helvetica", 10, weight=pg.QtGui.QFont.Weight.ExtraLight
-                        )
-                    )
-                    text_items.append(text_item)
-                    self.canvas_annotatedLC.addItem(text_item)
-        selected_curve.setBrush(pg.mkBrush("#ee6677"))
-        selected_curve.setPen(pg.mkPen("#ee6677"))
-        positions = np.linspace(
-            np.max(selected_curve.getData()[1]) / 2,
-            np.max(selected_curve.getData()[1]) + 400,
-            20,
-        )
-        for i, text_item in enumerate(text_items):
-            text_item.setPos(
-                float(np.median(selected_curve.getData()[0] + i // 20)),
-                float(positions[i % len(positions)]),
-            )
-
-    def update_labels_avgMS(self, canvas):
-        # Remove all the previous labels
-        for item in canvas.items():
-            if isinstance(item, pg.TextItem):
-                canvas.removeItem(item)
-        if canvas.getPlotItem().listDataItems():
-            try:
-                data = canvas.getPlotItem().listDataItems()[0].getData()
-            except IndexError:
-                logger.error(
-                    f"Error getting data items for MS viewing. {traceback.format_exc()}"
-                )
-                return
-        else:
-            return
-        current_view_range = canvas.getViewBox().viewRange()
-        # Get the intensity range within the current view range
-        mz_range = data[0][
-            np.logical_and(
-                data[0] >= current_view_range[0][0], data[0] <= current_view_range[0][1]
-            )
-        ]
-        indices = [i for i, x in enumerate(data[0]) if x in mz_range]
-        intensity_range = data[1][indices]
-        peaks, _ = find_peaks(intensity_range, prominence=10)
-        if len(peaks) < 5:
-            peaks, _ = find_peaks(intensity_range)
-        # Get the 10 highest peaks within the current view range
-        sorted_indices = np.argsort(intensity_range[peaks])[::-1]
-        # Get their mz values
-        mzs = mz_range[peaks][sorted_indices][0:10]
-        intensities = intensity_range[peaks][sorted_indices][0:10]
-        for mz, intensity in zip(mzs, intensities):
-            text_item = pg.TextItem(text=f"{mz:.4f}", color="#242526", anchor=(0, 0))
-            text_item.setFont(
-                pg.QtGui.QFont("Helvetica", 10, weight=pg.QtGui.QFont.Weight.Normal)
-            )
-            text_item.setPos(mz, intensity)
-            canvas.addItem(text_item)
-
-    def update_crosshair(self, e):
-        """
-        Event handler for when the user moves the mouse over the canvas_baseline widget.
-        Updates the position of the vertical and horizontal crosshairs and their labels with the current time (in minutes) and intensity (in a.u.), respectively.
-        """
-        try:
-            self.crosshair_v_label
-        except AttributeError:
-            return
-        pos = e[0]
-        if self.canvas_baseline.sceneBoundingRect().contains(pos):
-            mousePoint = (
-                self.canvas_baseline.getPlotItem().getViewBox().mapSceneToView(pos)
-            )
-            self.crosshair_v.setPos(mousePoint.x())
-            self.crosshair_h.setPos(mousePoint.y())
-            self.crosshair_v_label.setText(f"{mousePoint.x():.2f} min")
-            self.crosshair_h_label.setText(f"{mousePoint.y():.0f} a.u.")
-
-    def update_line_marker(self, event):
-        # Update the position of the vertical line marker every time the user clicks on the canvas
-        mouse_pos = (
-            self.canvas_baseline.getPlotItem()
-            .getViewBox()
-            .mapSceneToView(event._scenePos)
-        )
-        self.line_marker.setVisible(True)
-        self.line_marker.setPos(mouse_pos.x())
-
-    def update_line_marker_with_key(self, event):
-        # Update the position of the vertical line marker every time the user presses either the left or right arrow keys
-        self.line_marker.setVisible(True)
-        # Change the position by one scan to the left or right
-        if event.key() == QtCore.Qt.Key.Key_Left:
-            self.line_marker.setPos(self.line_marker.pos() - 0.01)
-        elif event.key() == QtCore.Qt.Key.Key_Right:
-            self.line_marker.setPos(self.line_marker.pos() + 0.01)
-
-    def clear_list_lc(self):
-        self.listLC.clear()
-        self.controller.model.lc_measurements = []
-
-    def clear_list_ms(self):
-        self.listMS.clear()
-        self.controller.model.ms_measurements = []
-
-    def clear_list_annotated_lc(self):
-        self.listAnnotatedLC.clear()
-        self.controller.model.annotations = []
-
-    def change_mode(self):
-        """
-        Update the layout of the Upload tab based on the current selection in the combo box.
-
-        When the selection changes, this function will clear the layout of the Upload tab and
-        recreate the widgets appropriate for the new selection. The list of MS files is updated
-        and the model is updated with the new list of MS files.
-
-        This function does not return anything.
-
-        :param self: The View instance.
-        """
-
-        def clear_layout(layout):
-            if layout:
-                for i in reversed(range(layout.count())):
-                    widget = layout.itemAt(i).widget()
-                    if widget is not None and isinstance(widget, DragDropListWidget):
-                        widget.clear()
-                        widget.deleteLater()
-
-        if self.comboBox.currentText() == "LC/GC-MS":
-            print("switched to LC/GC-MS mode")
-            clear_layout(self.gridLayout)
-            self.labelAnnotations.setVisible(False)
-            self.browseAnnotations.setVisible(False)
-            # Replace with LC/GC-MS widgets
-            self.listLC = DragDropListWidget(parent=self.tabUpload)
-            self.listLC.setMinimumWidth(500)
-            self.gridLayout.addWidget(self.listLC, 2, 0, 1, 2)
-            self.labelLCdata.setVisible(True)
-            self.browseLC.setVisible(True)
-            self.listMS = DragDropListWidget(parent=self.tabUpload)
-            self.listMS.setMinimumWidth(500)
-            self.gridLayout.addWidget(self.listMS, 2, 2, 1, 2)
-            self.labelMSdata.setVisible(True)
-            self.browseMS.setVisible(True)
-            self.controller.mode = "LC/GC-MS"
-            self.listLC.filesDropped.connect(self.handle_files_dropped_LC)
-            self.listMS.filesDropped.connect(self.handle_files_dropped_MS)
-            self.button_clear_LC.clicked.connect(self.listLC.clear)
-            self.button_clear_MS.clicked.connect(self.listMS.clear)
-            self.update_ms_file_list()
-            self.update_lc_file_list()
-
-        elif self.comboBox.currentText() == "MS Only":
-            print("switched to MS Only")
-            clear_layout(self.gridLayout)
-            self.labelLCdata.setVisible(False)
-            self.labelAnnotations.setVisible(False)
-            self.labelMSdata.setVisible(True)
-            self.browseLC.setVisible(False)
-            self.listMS = DragDropListWidget(parent=self.tabUpload)
-            self.listMS.setMinimumWidth(1000)
-            self.gridLayout.addWidget(self.listMS, 2, 0, 1, 4)
-            self.button_clear_LC.setVisible(False)
-            self.controller.mode = "MS Only"
-            self.listMS.filesDropped.connect(self.handle_files_dropped_MS)
-            self.button_clear_MS.clicked.connect(self.listMS.clear)
-            self.update_ms_file_list()
-
-        else:
-            print("switched to LC Only")
-            clear_layout(self.gridLayout)
-            # Remove MS widgets
-            self.labelMSdata.setVisible(False)
-            self.browseMS.setVisible(False)
-            # Recreate the LC widgets
-            self.listLC = DragDropListWidget(parent=self.tabUpload)
-            self.listLC.setMinimumWidth(500)
-            self.gridLayout.addWidget(self.listLC, 2, 0, 1, 2)
-            # Replace with annotations
-            self.listAnnotations = DragDropListWidget(parent=self.tabUpload)
-            self.listAnnotations.setMinimumWidth(500)
-            self.gridLayout.addWidget(self.listAnnotations, 2, 2, 1, 2)
-            self.labelAnnotations.setVisible(True)
-            self.browseAnnotations.setVisible(True)
-            self.labelLCdata.setVisible(True)
-            self.browseLC.setVisible(True)
-            self.controller.mode = "LC/GC Only"
-            self.listLC.filesDropped.connect(self.handle_files_dropped_LC)
-            self.listAnnotations.filesDropped.connect(
-                self.handle_files_dropped_annotations
-            )
-            self.update_lc_file_list()
-            self.update_annotation_file()
-
-    def show_scan_at_time_x(self, event):
-        time_x = float(self.line_marker.pos().x())
-        logger.info(f"Clicked the chromatogram at position: {time_x}")
-        self.canvas_avgMS.clear()
-        file = self.comboBox_currentfile.currentText()
-        try:
-            plot_average_ms_data(
-                time_x,
-                self.controller.model.ms_measurements[file].data,
-                self.canvas_avgMS,
-            )
-        except Exception as e:
-            logger.error(f"Error displaying average MS for file {file}: {e}")
-
-    def setupUi(self, MainWindow):
-        """
-        Sets up the UI components for the main window.
-
-        Parameters
-        ----------
-        MainWindow : QMainWindow
-            The main window object for which the UI is being set up.
-
-        This method configures the main window, central widget, tab widget, and various
-        UI elements such as buttons, labels, combo boxes, and sliders. It applies size
-        policies, sets geometries, and associates various UI elements with their respective
-        actions. Additionally, it sets up the menu bar with file, edit, and help menus.
-        """
-
-        MainWindow.setObjectName("MainWindow")
-        MainWindow.setToolTip("")
-        MainWindow.setToolTipDuration(-1)
-        MainWindow.setTabShape(QtWidgets.QTabWidget.TabShape.Rounded)
-        self.centralwidget = QtWidgets.QWidget(parent=MainWindow)
-        sizePolicy = QtWidgets.QSizePolicy(
-            QtWidgets.QSizePolicy.Policy.Expanding,
-            QtWidgets.QSizePolicy.Policy.Expanding,
-        )
-        sizePolicy.setHorizontalStretch(1)
-        sizePolicy.setVerticalStretch(1)
-        sizePolicy.setHeightForWidth(
-            self.centralwidget.sizePolicy().hasHeightForWidth()
-        )
-        self.centralwidget.setSizePolicy(sizePolicy)
-        self.centralwidget.setMinimumSize(QtCore.QSize(1500, 720))
-        self.centralwidget.setObjectName("centralwidget")
-        self.gridLayout_4 = QtWidgets.QGridLayout(self.centralwidget)
-        self.gridLayout_4.setObjectName("gridLayout_4")
-        self.tabWidget = QtWidgets.QTabWidget(parent=self.centralwidget)
-        self.tabWidget.setTabPosition(QtWidgets.QTabWidget.TabPosition.North)
-        self.tabWidget.setElideMode(QtCore.Qt.TextElideMode.ElideMiddle)
-        self.tabWidget.setUsesScrollButtons(True)
-        self.tabWidget.setTabBarAutoHide(False)
-        self.tabWidget.setObjectName("tabWidget")
-        self.tabUpload = QtWidgets.QWidget()
-        self.tabUpload.setObjectName("tabUpload")
-        self.gridLayout = QtWidgets.QGridLayout(self.tabUpload)
-        self.gridLayout.setObjectName("gridLayout")
-        self.comboBoxIonLists = QtWidgets.QComboBox(parent=self.tabUpload)
-        self.comboBoxIonLists.setObjectName("comboBoxIonLists")
-        self.comboBoxIonLists.addItem("Create new ion list...")
-        try:
-            config_path = Path(__file__).parent.parent / "config.json"
-            with open(config_path, "r") as f:
-                lists = json.load(f)
-            for ionlist in lists:
-                self.comboBoxIonLists.addItem(ionlist)
-        except Exception as e:
-            logger.error(f"Error loading ion lists: {e}")
-        self.gridLayout.addWidget(self.comboBoxIonLists, 1, 4, 1, 2)
-        self.ionTable = IonTable(view=self, parent=self.tabUpload)
-        self.gridLayout.addWidget(self.ionTable, 2, 4, 1, 3)
-
-        self.browseLC = QtWidgets.QPushButton(parent=self.tabUpload)
-        self.browseLC.setObjectName("browseLC")
-        self.gridLayout.addWidget(self.browseLC, 1, 1, 1, 1)
-        self.comboBox = QtWidgets.QComboBox(parent=self.tabUpload)
-        self.comboBox.setObjectName("comboBox")
-        self.comboBox.addItem("")
-        self.comboBox.addItem("")
-        self.comboBox.addItem("")
-        self.gridLayout.addWidget(self.comboBox, 0, 0, 1, 2)
-        self.browseMS = QtWidgets.QPushButton(parent=self.tabUpload)
-        self.browseMS.setObjectName("browseMS")
-        self.browseAnnotations = QtWidgets.QPushButton(parent=self.tabUpload)
-        self.browseAnnotations.setObjectName("browseAnnotations")
-        self.gridLayout.addWidget(self.browseAnnotations, 1, 3, 1, 1)
-        self.browseAnnotations.setVisible(False)
-        self.gridLayout.addWidget(self.browseMS, 1, 3, 1, 1)
-        self.labelLCdata = QtWidgets.QLabel(parent=self.tabUpload)
-        self.labelLCdata.setObjectName("labelLCdata")
-        self.gridLayout.addWidget(self.labelLCdata, 1, 0, 1, 1)
-        self.labelMSdata = QtWidgets.QLabel(parent=self.tabUpload)
-        self.labelMSdata.setObjectName("labelMSdata")
-        self.labelAnnotations = QtWidgets.QLabel(parent=self.tabUpload)
-        self.labelAnnotations.setObjectName("labelAnnotations")
-        self.gridLayout.addWidget(self.labelAnnotations, 1, 2, 1, 1)
-        self.labelAnnotations.setVisible(False)
-        self.gridLayout.addWidget(self.labelMSdata, 1, 2, 1, 1)
-        self.listLC = DragDropListWidget(parent=self.tabUpload)
-        self.listLC.setObjectName("listLC")
-        self.listLC.setMinimumWidth(500)
-        self.gridLayout.addWidget(self.listLC, 2, 0, 1, 2)
-        self.listMS = DragDropListWidget(parent=self.tabUpload)
-        self.listMS.setObjectName("listMS")
-        self.listMS.setMinimumWidth(500)
-        self.gridLayout.addWidget(self.listMS, 2, 2, 1, 2)
-        self.labelIonList = QtWidgets.QLabel(parent=self.tabUpload)
-        self.labelIonList.setObjectName("labelIonList")
-        self.gridLayout.addWidget(self.labelIonList, 0, 4, 1, 1)
-        self.button_clear_LC = QtWidgets.QPushButton(parent=self.tabUpload)
-        self.button_clear_LC.setObjectName("button_clear_LC")
-        self.gridLayout.addWidget(self.button_clear_LC, 3, 0, 1, 1)
-        self.button_clear_MS = QtWidgets.QPushButton(parent=self.tabUpload)
-        self.button_clear_MS.setObjectName("button_clear_MS")
-        self.gridLayout.addWidget(self.button_clear_MS, 3, 2, 1, 1)
-        self.button_clear_ion_list = QtWidgets.QPushButton(parent=self.tabUpload)
-        self.button_clear_ion_list.setObjectName("button_clear_ion_list")
-        self.gridLayout.addWidget(self.button_clear_ion_list, 3, 4, 1, 1)
-        self.button_save_ion_list = QtWidgets.QPushButton(parent=self.tabUpload)
-        self.button_save_ion_list.setObjectName("button_save_ion_list")
-        self.gridLayout.addWidget(self.button_save_ion_list, 3, 5, 1, 1)
-        self.button_delete_ion_list = QtWidgets.QPushButton(parent=self.tabUpload)
-        self.button_delete_ion_list.setObjectName("button_delete_ion_list")
-        self.mass_accuracy_slider = LabelledSlider(
-            "Mass accuracy", [0.1, 0.01, 0.001, 0.0001], 0.0001
-        )
-        self.gridLayout.addWidget(self.mass_accuracy_slider, 4, 4, 1, 3)
-        self.gridLayout.addWidget(self.button_delete_ion_list, 3, 6, 1, 1)
-
-        self.processButton = QtWidgets.QPushButton(parent=self.tabUpload)
-        self.processButton.setObjectName("processButton")
-        self.processButton.setDefault(True)
-        self.processButton.setEnabled(False)
-        self.gridLayout.addWidget(self.processButton, 4, 2, 1, 2)
-        self.tabWidget.addTab(self.tabUpload, "")
-        self.tabResults = QtWidgets.QWidget()
-        self.tabResults.setObjectName("tabResults")
-
-        self.gridLayout_5 = QtWidgets.QGridLayout(self.tabResults)
-        self.gridLayout_5.setObjectName("gridLayout_5")
-        self.label_results_currentfile = QtWidgets.QLabel(parent=self.tabResults)
-        self.label_results_currentfile.setEnabled(True)
-        sizePolicy = QtWidgets.QSizePolicy(
-            QtWidgets.QSizePolicy.Policy.Fixed, QtWidgets.QSizePolicy.Policy.Preferred
-        )
-        sizePolicy.setHorizontalStretch(0)
-        sizePolicy.setVerticalStretch(0)
-        sizePolicy.setHeightForWidth(
-            self.label_results_currentfile.sizePolicy().hasHeightForWidth()
-        )
-        self.label_results_currentfile.setSizePolicy(sizePolicy)
-        self.label_results_currentfile.setObjectName("label_results_currentfile")
-        self.gridLayout_5.addWidget(self.label_results_currentfile, 0, 1, 1, 1)
-        self.gridLayout_2 = QtWidgets.QGridLayout()
-        self.gridLayout_2.setObjectName("gridLayout_2")
-        self.canvas_baseline = ChromatogramPlotWidget(parent=self.tabResults)
-        self.canvas_baseline.setObjectName("canvas_baseline")
-        self.canvas_baseline.scene().sigMouseClicked.connect(self.show_scan_at_time_x)
-        self.canvas_baseline.scene().sigMouseClicked.connect(self.update_line_marker)
-        self.canvas_baseline.scene().sigMouseClicked.connect(
-            lambda ev: self.update_labels_avgMS(self.canvas_avgMS)
-        )
-        self.canvas_baseline.sigKeyPressed.connect(self.update_line_marker_with_key)
-        self.canvas_baseline.sigKeyPressed.connect(self.show_scan_at_time_x)
-        self.canvas_baseline.sigKeyPressed.connect(
-            lambda ev: self.update_labels_avgMS(self.canvas_avgMS)
-        )
-        self.crosshair_v = pg.InfiniteLine(
-            angle=90,
-            pen=pg.mkPen(color="#b8b8b8", width=1, style=QtCore.Qt.PenStyle.DashLine),
-            movable=False,
-        )
-        self.crosshair_h = pg.InfiniteLine(
-            angle=0,
-            pen=pg.mkPen(color="#b8b8b8", style=QtCore.Qt.PenStyle.DashLine, width=1),
-            movable=False,
-        )
-        self.line_marker = pg.InfiniteLine(
-            angle=90,
-            pen=pg.mkPen(color="#000000", style=QtCore.Qt.PenStyle.SolidLine, width=1),
-            movable=True,
-        )
-
-        self.proxy = pg.SignalProxy(
-            self.canvas_baseline.scene().sigMouseMoved,
-            rateLimit=60,
-            slot=self.update_crosshair,
-        )
-        self.canvas_baseline.setCursor(Qt.CursorShape.CrossCursor)
-
-        self.gridLayout_2.addWidget(self.canvas_baseline, 0, 0, 1, 1)
-        self.canvas_avgMS = pg.PlotWidget(parent=self.tabResults)
-        self.canvas_avgMS.setObjectName("canvas_avgMS")
-        self.canvas_avgMS.setMouseEnabled(x=True, y=False)
-
-        def setYRange(self):
-            self.enableAutoRange(axis="y")
-            self.setAutoVisible(y=True)
-
-        self.canvas_avgMS.getPlotItem().getViewBox().sigXRangeChanged.connect(setYRange)
-        self.canvas_avgMS.getPlotItem().setDownsampling(ds=20)
-        # NOTE: only works on actual RESIZING which means that moving the window doesn't update labels
-        self.canvas_avgMS.getPlotItem().getViewBox().sigResized.connect(
-            lambda ev: self.update_labels_avgMS(self.canvas_avgMS)
-        )
-
-        self.gridLayout_2.addWidget(self.canvas_avgMS, 1, 0, 1, 1)
-        self.scrollArea = QtWidgets.QScrollArea(parent=self.tabResults)
-        self.scrollArea.setWidgetResizable(True)
-        self.scrollArea.setObjectName("scrollArea")
-        self.scrollArea.setVerticalScrollBarPolicy(
-            QtCore.Qt.ScrollBarPolicy.ScrollBarAlwaysOn
-        )
-        self.scrollArea.setHorizontalScrollBarPolicy(
-            QtCore.Qt.ScrollBarPolicy.ScrollBarAlwaysOn
-        )
-        self.canvas_XICs = DockArea(parent=self.tabResults)
-        self.canvas_XICs.setObjectName("canvas_XICs")
-        self.scrollArea.setWidget(self.canvas_XICs)
-        self.canvas_XICs.setContentsMargins(0, 0, 0, 0)
-
-        self.gridLayout_2.addWidget(self.scrollArea, 1, 1, 1, 1)
-        self.canvas_annotatedLC = pg.PlotWidget(parent=self.tabResults)
-        self.canvas_annotatedLC.setObjectName("canvas_annotatedLC")
-        self.canvas_annotatedLC.setMouseEnabled(x=True, y=False)
-        self.gridLayout_2.addWidget(self.canvas_annotatedLC, 0, 1, 1, 1)
-
-        self.gridLayout_2.setColumnStretch(0, 2)  # Left column
-        self.gridLayout_2.setColumnStretch(1, 2)  # Right column
-
-        self.gridLayout_5.addLayout(self.gridLayout_2, 1, 0, 1, 4)
-        self.comboBox_currentfile = QtWidgets.QComboBox(parent=self.tabResults)
-        self.comboBox_currentfile.setObjectName("comboBox_currentfile")
-        self.gridLayout_5.addWidget(self.comboBox_currentfile, 0, 2, 1, 1)
-        self.tabWidget.addTab(self.tabResults, "")
-        self.tabWidget.setTabEnabled(
-            self.tabWidget.indexOf(self.tabResults), False
-        )  # Disable the second tab
-
-        self.tabQuantitation = QtWidgets.QWidget()
-        self.tabQuantitation.setObjectName("tabQuantitation")
-        self.gridLayout_6 = QtWidgets.QGridLayout(self.tabQuantitation)
-        self.gridLayout_6.setObjectName("gridLayout_6")
-        self.gridLayout_quant = QtWidgets.QGridLayout()
-        self.gridLayout_quant.setSizeConstraint(
-            QtWidgets.QLayout.SizeConstraint.SetDefaultConstraint
-        )
-        self.gridLayout_quant.setObjectName("gridLayout_quant")
-        self.gridLayout_quant.setColumnStretch(0, 1)
-        self.gridLayout_quant.setColumnStretch(1, 1)
-        self.gridLayout_quant.setRowStretch(0, 1)
-        self.gridLayout_quant.setRowStretch(1, 1)
-        self.gridLayout_quant.setRowStretch(2, 1)
-        self.gridLayout_quant.setRowStretch(3, 1)
-        self.gridLayout_top_left = QtWidgets.QGridLayout()
-        self.gridLayout_top_left.setObjectName("gridLayout_top_left")
-        self.label_calibrate = QtWidgets.QLabel(parent=self.tabQuantitation)
-        self.label_calibrate.setWordWrap(True)
-        self.label_calibrate.setObjectName("label_calibrate")
-        # Set size policy to prevent unnecessary expansion
-        self.label_calibrate.setSizePolicy(
-            QtWidgets.QSizePolicy.Policy.Preferred, QtWidgets.QSizePolicy.Policy.Fixed
-        )
-        self.gridLayout_top_left.addWidget(self.label_calibrate, 0, 0, 1, 1)
-        self.calibrateButton = QtWidgets.QPushButton(parent=self.tabQuantitation)
-        self.calibrateButton.setObjectName("calibrateButton")
-        # Set size policy for the button to prevent expansion
-        self.calibrateButton.setSizePolicy(
-            QtWidgets.QSizePolicy.Policy.Preferred, QtWidgets.QSizePolicy.Policy.Fixed
-        )
-        self.gridLayout_top_left.addWidget(self.calibrateButton, 0, 1, 1, 1)
-        self.gridLayout_quant.addLayout(self.gridLayout_top_left, 0, 0, 4, 1)
-        self.unifiedResultsTable = UnifiedResultsTable(parent=self.tabQuantitation)
-        self.unifiedResultsTable.setObjectName("unifiedResultsTable")
-        self.gridLayout_top_left.addWidget(self.unifiedResultsTable, 1, 0, 3, 2)
-        self.gridLayout_top_right = QtWidgets.QGridLayout()
-        self.gridLayout_top_right.setObjectName("gridLayout_top_right")
-        self.label_curr_compound = QtWidgets.QLabel(parent=self.tabQuantitation)
-        sizePolicy = QtWidgets.QSizePolicy(
-            QtWidgets.QSizePolicy.Policy.Fixed, QtWidgets.QSizePolicy.Policy.Preferred
-        )
-        sizePolicy.setHorizontalStretch(0)
-        sizePolicy.setVerticalStretch(0)
-        sizePolicy.setHeightForWidth(
-            self.label_curr_compound.sizePolicy().hasHeightForWidth()
-        )
-        self.label_curr_compound.setSizePolicy(sizePolicy)
-        self.label_curr_compound.setObjectName("label_curr_compound")
-        self.gridLayout_top_right.addWidget(self.label_curr_compound, 0, 0, 1, 1)
-        self.label_compound = QtWidgets.QLabel(parent=self.tabQuantitation)
-        self.label_compound.setSizePolicy(sizePolicy)
-        self.label_compound.setObjectName("label_compound")
-        self.gridLayout_top_right.addWidget(self.label_compound, 0, 0, 1, 1)
-        self.comboBoxChooseCompound = QtWidgets.QComboBox(parent=self.tabQuantitation)
-        self.comboBoxChooseCompound.setMinimumSize(QtCore.QSize(0, 32))
-        self.comboBoxChooseCompound.setObjectName("comboBoxChooseCompound")
-        self.comboBoxChooseCompound.setEnabled(False)
-        self.gridLayout_top_right.addWidget(self.comboBoxChooseCompound, 0, 1, 1, 1)
-        self.canvas_calibration = pg.PlotWidget()
-        self.canvas_calibration.setObjectName("canvas_calibration")
-        self.gridLayout_top_right.addWidget(self.canvas_calibration, 1, 0, 1, 2)
-        self.gridLayout_quant.addLayout(self.gridLayout_top_right, 0, 1, 1, 1)
-        self.canvas_ms2 = pg.PlotWidget(parent=self.tabQuantitation)
-        self.canvas_ms2.setObjectName("canvas_ms2")
-        self.canvas_ms2.setMouseEnabled(x=True, y=False)
-        self.canvas_ms2.getPlotItem().getViewBox().enableAutoRange(axis="y")
-        self.canvas_ms2.getPlotItem().getViewBox().setAutoVisible(y=True)
-        self.canvas_ms2.getPlotItem().getViewBox().sigRangeChangedManually.connect(
-            lambda ev: self.update_labels_avgMS(self.canvas_ms2)
-        )
-
-        self.gridLayout_quant.addWidget(self.canvas_ms2, 2, 1, 1, 1)
-        self.comboBoxChooseMS2File = QtWidgets.QComboBox(parent=self.tabQuantitation)
-        self.comboBoxChooseMS2File.setObjectName("comboBoxChooseMS2File")
-        self.gridLayout_quant.addWidget(
-            self.comboBoxChooseMS2File, 1, 1, 1, 1
-        )  # Above canvas_ms2
-        self.canvas_library_ms2 = pg.PlotWidget(parent=self.tabQuantitation)
-        self.canvas_library_ms2.setObjectName("canvas_library_ms2")
-        self.canvas_library_ms2.setSizePolicy(
-            QtWidgets.QSizePolicy.Policy.Minimum, QtWidgets.QSizePolicy.Policy.Minimum
-        )
-        self.canvas_library_ms2.setMouseEnabled(x=True, y=False)
-        self.canvas_library_ms2.getPlotItem().getViewBox().enableAutoRange(axis="y")
-        self.canvas_library_ms2.getPlotItem().getViewBox().setAutoVisible(y=True)
-        self.canvas_library_ms2.getPlotItem().getViewBox().sigRangeChangedManually.connect(
-            lambda ev: self.update_labels_avgMS(self.canvas_library_ms2)
-        )
-        self.gridLayout_quant.addWidget(self.canvas_library_ms2, 3, 1, 1, 1)
-        self.gridLayout_6.addLayout(self.gridLayout_quant, 0, 0, 1, 1)
-        self.tabWidget.addTab(self.tabQuantitation, "")
-        self.tabWidget.setTabEnabled(
-            self.tabWidget.indexOf(self.tabQuantitation), False
-        )  # Disable the second tab
-
-        self.gridLayout_4.addWidget(self.tabWidget, 2, 0, 1, 1)
-        self.logo = QtWidgets.QLabel(parent=self.centralwidget)
-        sizePolicy = QtWidgets.QSizePolicy(
-            QtWidgets.QSizePolicy.Policy.Fixed, QtWidgets.QSizePolicy.Policy.Fixed
-        )
-        sizePolicy.setHorizontalStretch(0)
-        sizePolicy.setVerticalStretch(0)
-        self.logo.setSizePolicy(sizePolicy)
-        self.logo.setMaximumSize(QtCore.QSize(1200, 100))
-        self.logo.setText("")
-        self.logo.setPixmap(
-            QtGui.QPixmap(os.path.join(os.path.dirname(__file__), "logo.png"))
-        )
-        self.logo.setScaledContents(True)
-        self.logo.setAlignment(QtCore.Qt.AlignmentFlag.AlignCenter)
-        self.logo.setObjectName("logo")
-        self.gridLayout_4.addWidget(self.logo, 0, 0, 1, 1)
-        MainWindow.setCentralWidget(self.centralwidget)
-
-        self.statusbar = QtWidgets.QStatusBar(parent=MainWindow)
-        self.statusbar.setObjectName("statusbar")
-        MainWindow.setStatusBar(self.statusbar)
-        self.progressBar = QtWidgets.QProgressBar()
-        self.statusbar.addPermanentWidget(self.progressBar)
-        self.progressBar.setVisible(False)  # Initially hidden
-        self.progressLabel = QtWidgets.QLabel()
-        self.statusbar.addPermanentWidget(self.progressLabel)
-        self.progressLabel.setVisible(False)  # Initially hidden
-
-        self.menubar = QtWidgets.QMenuBar(parent=MainWindow)
-        self.menubar.setGeometry(QtCore.QRect(0, 0, 864, 37))
-        self.menubar.setObjectName("menubar")
-        self.menuFile = QtWidgets.QMenu(parent=self.menubar)
-        self.menuFile.setObjectName("menuFile")
-        self.menuEdit = QtWidgets.QMenu(parent=self.menubar)
-        self.menuEdit.setObjectName("menuEdit")
-        self.menuHelp = QtWidgets.QMenu(parent=self.menubar)
-        self.menuHelp.setObjectName("menuHelp")
-        MainWindow.setMenuBar(self.menubar)
-        self.actionSave = QtGui.QAction(parent=MainWindow)
-        self.actionSave.setObjectName("actionSave")
-        self.actionExit = QtGui.QAction(parent=MainWindow)
-        self.actionExit.setObjectName("actionExit")
-        self.actionPreferences = QtGui.QAction(parent=MainWindow)
-        self.actionPreferences.setObjectName("actionPreferences")
-        self.actionReadme = QtGui.QAction(parent=MainWindow)
-        self.actionReadme.setObjectName("actionReadme")
-        self.actionFile = QtGui.QAction(parent=MainWindow)
-        self.actionFile.setObjectName("actionFile")
-        self.actionExport = QtGui.QAction(parent=MainWindow)
-        self.actionExport.setObjectName("actionExport")
-        self.actionExport.setEnabled(False)
-        self.actionOpen = QtGui.QAction(parent=MainWindow)
-        self.actionOpen.setObjectName("actionOpen")
-        self.actionAbout = QtGui.QAction(parent=MainWindow)
-        self.actionAbout.setObjectName("actionAbout")
-        self.menuFile.addAction(self.actionOpen)
-        self.menuFile.addAction(self.actionSave)
-        self.menuFile.addAction(self.actionExport)
-        self.menuFile.addAction(self.actionExit)
-        self.menuEdit.addAction(self.actionPreferences)
-        self.menuHelp.addAction(self.actionReadme)
-        self.menuHelp.addAction(self.actionAbout)
-        self.menubar.addAction(self.menuFile.menuAction())
-        self.menubar.addAction(self.menuEdit.menuAction())
-        self.menubar.addAction(self.menuHelp.menuAction())
-
-        self.retranslateUi(MainWindow)
-        self.tabWidget.setCurrentIndex(0)
-        QtCore.QMetaObject.connectSlotsByName(MainWindow)
-        # Connect signals
-        # TODO: Implement the rest of the menu items
-        # self.actionSave.triggered.connect(self.on_save)
-        self.actionExit.triggered.connect(self.on_exit)
-        self.actionExport.triggered.connect(self.on_export)
-        # self.actionPreferences.triggered.connect(self.on_preferences)
-        # self.actionReadme.triggered.connect(self.on_readme)
-        self.browseLC.clicked.connect(self.on_browseLC)
-        self.browseMS.clicked.connect(self.on_browseMS)
-        self.browseAnnotations.clicked.connect(self.on_browseAnnotations)
-        # self.processButton.clicked.connect(self.on_process)
-        self.listLC.filesDropped.connect(self.handle_files_dropped_LC)
-        self.listMS.filesDropped.connect(self.handle_files_dropped_MS)
-        self.comboBox.currentIndexChanged.connect(self.change_mode)
-        self.comboBoxIonLists.currentIndexChanged.connect(self.update_ion_list)
-        self.button_clear_LC.clicked.connect(self.listLC.clear)
-        self.button_clear_MS.clicked.connect(self.listMS.clear)
-        self.button_clear_ion_list.clicked.connect(self.ionTable.clear)
-        self.button_save_ion_list.clicked.connect(self.ionTable.save_ion_list)
-        self.button_delete_ion_list.clicked.connect(self.ionTable.delete_ion_list)
-        # Connect compound selection change to update the unified table
-        self.comboBoxChooseCompound.currentIndexChanged.connect(
-            self.update_unified_table_for_compound
-        )
-        # Connect unified table selection change to display MS2 data
-        self.unifiedResultsTable.selectionModel().selectionChanged.connect(
-            self.display_ms2
-        )
-
-    def retranslateUi(self, MainWindow):
-        """
-        Set the text of the UI elements according to the current locale.
-
-        Parameters
-        ----------
-            MainWindow: The main window object for which the UI is being set up.
-        """
-        _translate = QtCore.QCoreApplication.translate
-        MainWindow.setWindowTitle(_translate("MainWindow", "LCMSpector"))
-        MainWindow.setWindowIcon(
-            QtGui.QIcon(
-                os.path.join(os.path.dirname(__file__), "resources", "icon.icns")
-            )
-        )
-        self.browseLC.setText(_translate("MainWindow", "Browse"))
-        self.comboBox.setItemText(0, _translate("MainWindow", "LC/GC-MS"))
-        self.comboBox.setItemText(1, _translate("MainWindow", "MS Only"))
-        self.comboBox.setItemText(2, _translate("MainWindow", "LC/GC Only"))
-        self.browseMS.setText(_translate("MainWindow", "Browse"))
-        self.browseAnnotations.setText(_translate("MainWindow", "Browse"))
-        self.labelAnnotations.setText(_translate("MainWindow", "Annotations (.txt)"))
-        self.labelLCdata.setText(_translate("MainWindow", "Chromatography data (.txt)"))
-        self.labelMSdata.setText(_translate("MainWindow", "MS data (.mzML)"))
-        self.labelIonList.setText(_translate("MainWindow", "Targeted m/z values:"))
-        self.comboBoxIonLists.setToolTip(
-            _translate(
-                "MainWindow",
-                "Choose an ion list from the list of ion lists provided with the software",
-            )
-        )
-        self.processButton.setText(_translate("MainWindow", "Process"))
-        self.tabWidget.setTabText(
-            self.tabWidget.indexOf(self.tabUpload), _translate("MainWindow", "Upload")
-        )
-        self.label_results_currentfile.setText(
-            _translate("MainWindow", "Current file:")
-        )
-        self.tabWidget.setTabText(
-            self.tabWidget.indexOf(self.tabResults), _translate("MainWindow", "Results")
-        )
-        self.label_curr_compound.setText(_translate("MainWindow", "Compound:"))
-        self.label_calibrate.setText(
-            _translate("MainWindow", "Select the files to be used for calibration.")
-        )
-        self.calibrateButton.setText(_translate("MainWindow", "Calculate"))
-        self.tabWidget.setTabText(
-            self.tabWidget.indexOf(self.tabQuantitation),
-            _translate("MainWindow", "Quantitation"),
-        )
-        self.menuFile.setTitle(_translate("MainWindow", "File"))
-        self.actionFile.setText(_translate("MainWindow", "File"))
-        self.menuEdit.setTitle(_translate("MainWindow", "Edit"))
-        self.menuHelp.setTitle(_translate("MainWindow", "Help"))
-        self.actionSave.setText(_translate("MainWindow", "Save"))
-        self.actionSave.setShortcut(_translate("MainWindow", "Ctrl+S"))
-        self.actionExit.setText(_translate("MainWindow", "Exit"))
-        self.actionExit.setShortcut(_translate("MainWindow", "Ctrl+W"))
-        self.actionExport.setText(_translate("MainWindow", "Export"))
-        self.actionExport.setShortcut(_translate("MainWindow", "Ctrl+E"))
-        self.actionAbout.setText(_translate("MainWindow", "About"))
-        self.actionAbout.setShortcut(_translate("MainWindow", "F1"))
-        self.actionPreferences.setText(_translate("MainWindow", "Preferences"))
-        self.actionReadme.setText(_translate("MainWindow", "Readme"))
-        self.actionReadme.setShortcut(_translate("MainWindow", "F10"))
-        self.actionOpen.setText(_translate("MainWindow", "Open"))
-        self.actionOpen.setShortcut(_translate("MainWindow", "Ctrl+O"))
-        self.button_clear_LC.setText(_translate("MainWindow", "Clear"))
-        self.button_clear_MS.setText(_translate("MainWindow", "Clear"))
-        self.button_clear_ion_list.setText(_translate("MainWindow", "Clear"))
-        self.button_save_ion_list.setText(_translate("MainWindow", "Save"))
-        self.button_delete_ion_list.setText(_translate("MainWindow", "Delete"))
-
-        self.resize(1500, 900)
-        qr = self.frameGeometry()
-        cp = self.screen().availableGeometry().center()
-        qr.moveCenter(cp)
-        self.move(qr.topLeft())
+import os
+import traceback
+import logging
+import json
+from pathlib import Path
+from datetime import datetime
+
+from PySide6 import QtCore, QtGui, QtWidgets
+from PySide6.QtCore import Qt
+from PySide6.QtWidgets import QApplication, QFileDialog, QMessageBox
+import pyqtgraph as pg
+from utils.plotting import (
+    plot_absorbance_data,
+    plot_average_ms_data,
+    plot_annotated_LC,
+    plot_annotated_XICs,
+    plot_calibration_curve,
+    plot_total_ion_current,
+    plot_library_ms2,
+    plot_no_ms2_found,
+    plot_ms2_from_file,
+)
+from pyqtgraph.dockarea import DockArea
+import numpy as np
+from scipy.signal import find_peaks
+from ui.widgets import (
+    DragDropListWidget,
+    IonTable,
+    ChromatogramPlotWidget,
+    UnifiedResultsTable,
+    LabelledSlider,
+)
+
+pg.setConfigOptions(antialias=True)
+logger = logging.getLogger(__name__)
+logger.propagate = False
+
+
+class View(QtWidgets.QMainWindow):
+    progress_update = QtCore.Signal(int)
+
+    def __init__(self):
+        super().__init__()
+        self.setupUi(self)
+        self.progress_update.connect(self.update_progressBar)
+
+    def show_download_confirmation(self):
+        """Displays a confirmation dialog for downloading the MS2 library."""
+        reply = QMessageBox.question(
+            self,
+            "MS2 Library Not Found",
+            "The MS2 library is missing. Would you like to download it now? (approx. 400 MB)",
+            QMessageBox.Yes | QMessageBox.No,
+            QMessageBox.No,
+        )
+        return reply == QMessageBox.Yes
+
+    def show_download_progressBar(self):
+        """Shows the main window's progress bar for the download."""
+        self.progressBar.setVisible(True)
+        self.progressLabel.setVisible(True)
+        self.statusbar.showMessage("Downloading MS2 Library...")
+
+    def update_download_progressBar(self, value):
+        """Updates the main window's progress bar."""
+        self.progressBar.setValue(value)
+        self.progressLabel.setText(f"{value}%")
+
+    def hide_download_progressBar(self):
+        """Hides the main window's progress bar."""
+        self.progressBar.setVisible(False)
+        self.progressLabel.setVisible(False)
+        self.statusbar.clearMessage()
+
+    def show_download_success(self):
+        """Shows a success message after the download is complete."""
+        QMessageBox.information(
+            self, "Download Complete", "MS2 library downloaded successfully."
+        )
+
+    def show_download_failure(self, error_message):
+        """Shows a failure message if the download fails."""
+        QMessageBox.critical(
+            self, "Download Failed", f"Failed to download MS2 library:\n{error_message}"
+        )
+
+    def handle_files_dropped_LC(self, file_paths):
+        """
+        Slot to handle the dropped files.
+        Updates the model with the new file paths and triggers loading.
+        """
+        self.progressBar.setValue(0)
+        self.progressBar.show()
+        self.processButton.setEnabled(False)
+        count_ok = 0
+        error_shown = False  # Safeguard to show error message only once
+        for file_path in file_paths:
+            # Check if the dropped file is a folder; if yes, check if it contains .txt files
+            if os.path.isdir(file_path):
+                txt_files = [
+                    f
+                    for f in os.listdir(file_path)
+                    if f.lower().endswith(".txt") or f.lower().endswith(".csv")
+                ]
+                if len(txt_files) > 0:
+                    for txt_file in txt_files:
+                        count_ok += 1
+                        self.listLC.addItem(
+                            os.path.join(file_path, txt_file)
+                        )  # Add each file path to the listLC widget
+                else:
+                    continue
+            if file_path.lower().endswith(".txt") or file_path.lower().endswith(".csv"):
+                count_ok += 1
+                self.listLC.addItem(
+                    file_path
+                )  # Add each file path to the listLC widget
+            elif not error_shown:
+                self.show_critical_error(
+                    f"Invalid file type: {file_path.split('/')[-1]}\nCurrently only .csv and .txt files are supported."
+                )
+                logger.error(f"Invalid file type: {file_path.split('/')[-1]}")
+                error_shown = True
+            else:
+                continue
+        if count_ok > 0:
+            self.statusbar.showMessage(
+                f"{datetime.now().strftime('%Y-%m-%d %H:%M:%S')} -- {count_ok} LC files loaded successfully.",
+                3000,
+            )
+        self.update_lc_file_list()  # Update the model with the new LC files
+        # Trigger loading process
+        self.progressBar.setVisible(True)
+        self.progressLabel.setVisible(True)
+        self.controller.model.load(self.controller.mode, "LC")
+
+    def handle_files_dropped_MS(self, file_paths):
+        """
+        Slot to handle the dropped files.
+        Updates the model with the new file paths and triggers loading.
+        """
+        self.progressBar.setValue(0)
+        self.progressBar.show()
+        self.processButton.setEnabled(False)
+        count_ok = 0
+        error_shown = False  # Safeguard to show error message only once
+        for file_path in file_paths:
+            # Check if the dropped file is a folder; if yes, check if it contains .mzML files
+            if os.path.isdir(file_path):
+                mzml_files = [
+                    f for f in os.listdir(file_path) if f.lower().endswith(".mzml")
+                ]
+                if len(mzml_files) > 0:
+                    count_ok += len(mzml_files)
+                    for mzml_file in mzml_files:
+                        self.listMS.addItem(
+                            os.path.join(file_path, mzml_file)
+                        )  # Add each file path to the listLC widget
+                    continue
+            if file_path.lower().endswith(".mzml"):
+                count_ok += 1
+                self.listMS.addItem(
+                    file_path
+                )  # Add each file path to the listLC widget
+            elif not error_shown:
+                self.show_critical_error(
+                    f"Invalid file type: {file_path.split('/')[-1]}\nCurrently only .mzML files are supported."
+                )
+                logger.error(f"Invalid file type: {file_path.split('/')[-1]}")
+                error_shown = True
+            else:
+                continue
+        if count_ok > 0:
+            self.statusbar.showMessage(
+                f"{datetime.now().strftime('%Y-%m-%d %H:%M:%S')} -- {count_ok} MS files loaded successfully.",
+                3000,
+            )
+        self.update_ms_file_list()  # Update the model with the new LC files
+
+        # Trigger loading process
+        self.progressBar.setVisible(True)
+        self.progressLabel.setVisible(True)
+        self.controller.model.load(self.controller.mode, "MS")
+
+    def handle_files_dropped_annotations(self, file_paths):
+        """
+        Slot to handle the dropped files.
+        Updates the model with the new file paths.
+        """
+        count_ok = 0
+        error_shown = False  # Safeguard to show error message only once
+        for file_path in file_paths:
+            if file_path.lower().endswith(".txt"):
+                count_ok += 1
+                self.listAnnotations.addItem(
+                    file_path
+                )  # Add each file path to the listLC widget
+                logger.info(f"Added annotation file: {file_path}")
+            elif not error_shown:
+                self.show_critical_error(
+                    f"Invalid file type: {file_path.split('/')[-1]}\nCurrently only .txt files are supported."
+                )
+                logger.error(f"Invalid file type: {file_path.split('/')[-1]}")
+                error_shown = True
+            else:
+                continue
+        if count_ok > 0:
+            self.statusbar.showMessage(
+                f"{datetime.now().strftime('%Y-%m-%d %H:%M:%S')} -- {count_ok} annotation files loaded successfully.",
+                3000,
+            )
+        self.update_annotation_file()  # Update the model with the new LC files
+
+    def update_ion_list(self):
+        config_path = Path(__file__).parent.parent / "config.json"
+        with open(config_path, "r") as f:
+            lists = json.load(f)
+        if (
+            self.comboBoxIonLists.currentText() == "Create new ion list..."
+            or self.comboBoxIonLists.currentText() == ""
+        ):
+            self.ionTable.clearContents()
+            return
+        else:
+            try:
+                ion_list = lists[self.comboBoxIonLists.currentText()]
+            except Exception:
+                logger.error(
+                    f"Could not find ion list: {self.comboBoxIonLists.currentText()}"
+                )
+                self.statusbar.showMessage(
+                    f"{datetime.now().strftime('%Y-%m-%d %H:%M:%S')} -- Could not find ion list: {self.comboBoxIonLists.currentText()}",
+                    3000,
+                )
+                ion_list = None
+
+            self.ionTable.clearContents()
+            if ion_list:
+                i = 0
+                self.ionTable.setRowCount(len(ion_list))
+                for compound, keywords in ion_list.items():
+                    self.ionTable.set_item(
+                        i, 0, QtWidgets.QTableWidgetItem(str(compound))
+                    )
+                    for key, value in keywords.items():
+                        if key == "ions":
+                            self.ionTable.set_item(
+                                i,
+                                1,
+                                QtWidgets.QTableWidgetItem(", ".join(map(str, value))),
+                            )
+                        elif key == "info":
+                            self.ionTable.set_item(
+                                i,
+                                2,
+                                QtWidgets.QTableWidgetItem(", ".join(map(str, value))),
+                            )
+                    i += 1
+
+    def on_browseLC(self):
+        """
+        Slot for the browseLC button. Opens a file dialog for selecting LC files,
+        which are then added to the listLC widget and the model is updated.
+        """
+        self.progressBar.setValue(0)
+        self.progressBar.show()
+        self.processButton.setEnabled(False)
+        lc_file_paths, _ = QFileDialog.getOpenFileNames(
+            self,
+            "Select LC Files",
+            "",
+            "Text Files (*.txt);;CSV Files (*.csv);;All Files (*)",
+        )
+        if lc_file_paths:
+            self.clear_list_lc()
+            for lc_file_path in lc_file_paths:
+                self.listLC.addItem(
+                    lc_file_path
+                )  # Add each LC file path to the listLC widget
+            self.update_lc_file_list()  # Update the model with the new LC files
+
+            # Trigger loading process
+            self.progressBar.setVisible(True)
+            self.progressLabel.setVisible(True)
+            self.controller.model.load(self.controller.mode, "LC")
+
+    def on_browseMS(self):
+        """
+        Slot for the browseMS button. Opens a file dialog for selecting MS files,
+        which are then added to the listMS widget and the model is updated.
+        """
+        self.progressBar.setValue(0)
+        self.progressBar.show()
+        self.processButton.setEnabled(False)
+        ms_file_paths, _ = QFileDialog.getOpenFileNames(
+            self, "Select MS Files", "", "MzML Files (*.mzML);;All Files (*)"
+        )
+        if ms_file_paths:
+            self.clear_list_ms()
+            for ms_file_path in ms_file_paths:
+                if ms_file_path.lower().endswith(".mzml") and os.path.isfile(
+                    ms_file_path
+                ):
+                    self.listMS.addItem(
+                        ms_file_path
+                    )  # Add each MS file path to the listMS widget
+                else:
+                    self.show_critical_error(
+                        f"Invalid file type: {ms_file_path.split('/')[-1]}\nCurrently only .mzML files are supported."
+                    )
+                    logger.error(f"Invalid file type: {ms_file_path.split('/')[-1]}")
+                    return
+            self.update_ms_file_list()  # Update the model with the new MS files
+
+            # Trigger loading process
+            self.progressBar.setVisible(True)
+            self.progressLabel.setVisible(True)
+            self.controller.model.load(self.controller.mode, "MS")
+
+    def on_browseAnnotations(self):
+        """
+        Slot for the browseAnnotations button. Opens a file dialog for selecting annotation files,
+        which are then added to the listAnnotations widget and the model is updated.
+        """
+        annotation_file_paths, _ = QFileDialog.getOpenFileNames(
+            self, "Select Annotation Files", "", "Text Files (*.txt);;All Files (*)"
+        )
+        if annotation_file_paths:
+            self.clear_list_annotated_lc()
+            for annotation_file_path in annotation_file_paths:
+                self.listAnnotations.addItem(
+                    annotation_file_path
+                )  # Add each annotation file path to the listAnnotations widget
+            self.update_annotation_file()  # Update the model with the new annotation files
+            self.statusbar.showMessage(
+                f"Files added, {len(annotation_file_paths)} annotation files loaded successfully.",
+                3000,
+            )
+
+    def on_process(self):
+        # Trigger the processing action in the controller
+        """
+        Slot for the process button. Triggers the processing action in the controller.
+        """
+        pass  # This is handled by the controller
+
+    def on_exit(self):
+        QApplication.instance().quit()
+
+    def on_export(self):
+        results = self.controller.model.export()
+        if not results.empty:
+            file_name, _ = QFileDialog.getSaveFileName(
+                self, "Save Results", "", "CSV Files (*.csv);;All Files (*)"
+            )
+            if file_name:
+                f = open(file_name, "w")
+                f.write(results.to_csv(index=False))
+                f.close()
+                output_folder = os.path.dirname(file_name)
+            try:
+                self.statusbar.showMessage(
+                    f"{datetime.now().strftime('%Y-%m-%d %H:%M:%S')} -- Saved results to output folder {output_folder}",
+                    5000,
+                )
+            except UnboundLocalError:
+                return
+        else:
+            self.show_critical_error("Error: Nothing to export.")
+            logger.error("Error: Nothing to export.")
+
+    def update_lc_file_list(self):
+        """
+        Updates the model with the LC file paths currently in the listLC widget.
+
+        Iterates over the listLC widget, retrieves the text of each item, and stores
+        them in a list. This list is then assigned to the `lc_filelist` attribute of
+        the model, which is assumed to be accessed through the `controller` attribute.
+
+        This method is called whenever the contents of the listLC widget change,
+        such as when new LC files are added or existing ones are removed.
+        """
+        lc_files = []
+        try:
+            self.listLC
+        except AttributeError:
+            logger.error("listLC is not defined!")
+            return
+        try:
+            lc_files = [self.listLC.item(i).text() for i in range(self.listLC.count())]
+        except RuntimeError:
+            logger.error("listLC has been deleted!")
+        finally:
+            self.controller.model.lc_measurements = dict.fromkeys(lc_files)
+
+    def update_ms_file_list(self):
+        # Update the model with the MS file paths
+        """
+        Updates the model with the MS file paths currently in the listMS widget.
+
+        Iterates over the listMS widget, retrieves the text of each item, and stores
+        them in a list. This list is then assigned to the `ms_filelist` attribute of
+        the model, which is assumed to be accessed through the `controller` attribute.
+
+        This method is called whenever the contents of the listMS widget change,
+        such as when new MS files are added or existing ones are removed.
+        """
+        ms_files = []
+        try:
+            self.listMS
+        except AttributeError:
+            logger.error("listMS is not defined!")
+            return
+        try:
+            ms_files = [self.listMS.item(i).text() for i in range(self.listMS.count())]
+        except RuntimeError:
+            logger.error("listMS has been deleted!")
+        except AttributeError:
+            logger.warning("One of QWidgetItem is None, retrying...")
+            try:
+                ms_files = [
+                    self.listMS.item(i).text() for i in range(self.listMS.count())
+                ]
+            except AttributeError:
+                logger.error("One of QWidgetItem is still None, aborting...")
+                self.show_critical_error(
+                    "Something went wrong during updating of the MS file list. Please try again."
+                )
+        finally:
+            self.controller.model.ms_measurements = dict.fromkeys(ms_files)
+
+    def update_annotation_file(self):
+        # Update the model with the annotation file paths
+        """
+        Updates the model with the annotation file paths currently in the listAnnotations widget.
+
+        Iterates over the listAnnotations widget, retrieves the text of each item, and stores
+        them in a list. This list is then assigned to the `annotation_file` attribute of
+        the model, which is assumed to be accessed through the `controller` attribute.
+
+        This method is called whenever the contents of the listAnnotations widget change,
+        such as when new annotation files are added or existing ones are removed.
+        """
+        annotation_files = []
+        try:
+            self.listAnnotations
+        except AttributeError:
+            logger.warning("listAnnotations is not defined!")
+            return
+        try:
+            annotation_files = [
+                self.listAnnotations.item(i).text()
+                for i in range(self.listAnnotations.count())
+            ]
+        except RuntimeError:
+            logger.error("listAnnotations has been deleted!")
+        finally:
+            self.controller.model.annotations = dict.fromkeys(annotation_files)
+
+    def update_progressBar(self, value):
+        self.progressBar.setValue(value)
+        self.progressLabel.setText(f"{value}%")
+
+    def update_statusbar_with_loaded_file(self, progress, message):
+        self.statusbar.showMessage(
+            f"{datetime.now().strftime('%Y-%m-%d %H:%M:%S')} -- Loaded file {message} ({progress}%)",
+            1000,
+        )
+
+    def show_critical_error(self, message):
+        QtWidgets.QMessageBox.critical(self, "Error", message)
+
+    def update_combo_box(self, filenames):
+        self.comboBox_currentfile.clear()
+        self.comboBox_currentfile.addItems(filenames)
+
+    def update_table_quantitation(self, concentrations):
+        """
+        Update the unified results table with file concentrations and setup columns.
+        This replaces the old separate tableWidget_files functionality.
+        """
+        # Store concentrations for later use
+        self.file_concentrations = concentrations
+
+        # Setup columns and populate data based on current compound selection
+        self.update_unified_table_for_compound()
+
+    def update_unified_table_for_compound(self):
+        """
+        Update the unified table based on the currently selected compound.
+        """
+        if not hasattr(self, "file_concentrations"):
+            return
+
+        # Get the currently selected compound
+        current_compound = None
+        if (
+            hasattr(self.controller, "model")
+            and hasattr(self.controller.model, "compounds")
+            and self.controller.model.compounds
+            and self.comboBoxChooseCompound.currentIndex() >= 0
+        ):
+            current_compound = self.controller.model.compounds[
+                self.comboBoxChooseCompound.currentIndex()
+            ]
+
+            # Setup columns for the current compound
+            self.unifiedResultsTable.setup_columns(current_compound)
+
+            # Get MS measurements if available
+            ms_measurements = getattr(self.controller.model, "ms_measurements", {})
+
+            # Populate the table with data for the current compound
+            self.unifiedResultsTable.populate_data(
+                self.file_concentrations, ms_measurements, current_compound
+            )
+        else:
+            # Fallback: just setup basic columns without compound data
+            self.unifiedResultsTable.setColumnCount(3)
+            self.unifiedResultsTable.setHorizontalHeaderLabels(
+                ["File", "Calibration", "Concentration"]
+            )
+            self.unifiedResultsTable.setRowCount(len(self.file_concentrations))
+
+            for row, (filename, concentration) in enumerate(self.file_concentrations):
+                # File name
+                file_item = QtWidgets.QTableWidgetItem(filename)
+                file_item.setFlags(file_item.flags() & ~Qt.ItemFlag.ItemIsEditable)
+                self.unifiedResultsTable.setItem(row, 0, file_item)
+
+                # Calibration checkbox
+                checkbox_widget = QtWidgets.QWidget()
+                checkbox = QtWidgets.QCheckBox()
+                checkbox.setChecked(False)
+                layout = QtWidgets.QHBoxLayout(checkbox_widget)
+                layout.addWidget(checkbox)
+                layout.setAlignment(Qt.AlignmentFlag.AlignCenter)
+                layout.setContentsMargins(0, 0, 0, 0)
+                self.unifiedResultsTable.setCellWidget(row, 1, checkbox_widget)
+
+                # Concentration
+                conc_item = QtWidgets.QTableWidgetItem(concentration or "")
+                self.unifiedResultsTable.setItem(row, 2, conc_item)
+
+    def get_calibration_files(self):
+        """
+        Get calibration files from the unified results table.
+        """
+        return self.unifiedResultsTable.get_calibration_files()
+
+    def update_choose_compound(self, compounds):
+        self.comboBoxChooseCompound.clear()
+        for compound in compounds:
+            self.comboBoxChooseCompound.addItem(compound.name)
+
+    def display_plots(self, lc_file, ms_file):
+        if self.controller.mode == "LC/GC-MS":
+            self.canvas_baseline.clear()
+            if lc_file:
+                try:
+                    plot_absorbance_data(
+                        lc_file.path, lc_file.baseline_corrected, self.canvas_baseline
+                    )
+                    self.canvas_baseline.getPlotItem().addItem(
+                        self.crosshair_v, ignoreBounds=True
+                    )
+                    self.canvas_baseline.getPlotItem().addItem(
+                        self.crosshair_h, ignoreBounds=True
+                    )
+                    self.canvas_baseline.getPlotItem().addItem(
+                        self.line_marker, ignoreBounds=True
+                    )
+                    self.crosshair_v_label = pg.InfLineLabel(
+                        self.crosshair_v, text="", color="#b8b8b8", rotateAxis=(1, 0)
+                    )
+                    self.crosshair_h_label = pg.InfLineLabel(
+                        self.crosshair_h, text="", color="#b8b8b8", rotateAxis=(1, 0)
+                    )
+                except Exception:
+                    logger.error(
+                        f"No baseline chromatogram found: {traceback.format_exc()}"
+                    )
+            self.canvas_avgMS.clear()
+            if ms_file:
+                try:
+                    plot_average_ms_data(0, ms_file.data, self.canvas_avgMS)
+                except AttributeError:
+                    logger.error(f"No average MS found: {traceback.format_exc()}")
+            self.canvas_XICs.clear()
+            if ms_file:
+                self.gridLayout_2.removeWidget(self.scrollArea)
+                self.gridLayout_2.addWidget(self.scrollArea, 1, 1, 1, 1)
+                try:
+                    plot_annotated_XICs(ms_file.path, ms_file.xics, self.canvas_XICs)
+                except AttributeError:
+                    logger.error(f"No XIC plot found: {traceback.format_exc()}")
+            if lc_file and ms_file:
+                if lc_file.filename == ms_file.filename:
+                    try:
+                        self.canvas_annotatedLC.clear()
+                        self.curve_list = plot_annotated_LC(
+                            lc_file.path,
+                            lc_file.baseline_corrected,
+                            self.canvas_annotatedLC,
+                        )
+                    except RuntimeError:
+                        logger.error(
+                            "Canvas was deleted, reacreating canvas_annotatedLC."
+                        )
+                        self.canvas_annotatedLC = pg.PlotWidget(parent=self.tabResults)
+                        self.canvas_annotatedLC.setObjectName("canvas_annotatedLC")
+                        self.canvas_annotatedLC.setMouseEnabled(x=True, y=False)
+                        self.gridLayout_2.addWidget(self.canvas_annotatedLC, 0, 1, 1, 1)
+                        self.curve_list = plot_annotated_LC(
+                            lc_file.path,
+                            lc_file.baseline_corrected,
+                            self.canvas_annotatedLC,
+                        )
+                    for curve in self.curve_list.keys():
+                        curve.sigClicked.connect(
+                            lambda c: self.highlight_peak(c, ms_file.xics)
+                        )
+
+        elif self.controller.mode == "MS Only":
+            try:
+                self.canvas_baseline.clear()
+                self.canvas_avgMS.clear()
+                self.canvas_XICs.clear()
+                self.gridLayout_5.removeWidget(self.canvas_annotatedLC)
+                self.canvas_annotatedLC.deleteLater()
+                # Set scrollArea (holds canvasXIC) to span two rows of the grid
+                self.gridLayout_2.removeWidget(self.scrollArea)
+                self.gridLayout_2.addWidget(self.scrollArea, 0, 1, 2, 1)
+                self.browseAnnotations.deleteLater()
+            except RuntimeError:
+                logger.error(f"Widgets not found: {traceback.format_exc()}")
+            if ms_file:
+                try:
+                    plot_total_ion_current(
+                        self.canvas_baseline, ms_file.data, ms_file.filename
+                    )
+                    self.canvas_baseline.getPlotItem().addItem(
+                        self.crosshair_v, ignoreBounds=True
+                    )
+                    self.canvas_baseline.getPlotItem().addItem(
+                        self.crosshair_h, ignoreBounds=True
+                    )
+                    self.canvas_baseline.getPlotItem().addItem(
+                        self.line_marker, ignoreBounds=True
+                    )
+                    self.crosshair_v_label = pg.InfLineLabel(
+                        self.crosshair_v, text="", color="#b8b8b8", rotateAxis=(1, 0)
+                    )
+                    self.crosshair_h_label = pg.InfLineLabel(
+                        self.crosshair_h, text="", color="#b8b8b8", rotateAxis=(1, 0)
+                    )
+                    plot_average_ms_data(0, ms_file.data, self.canvas_avgMS)
+                    plot_annotated_XICs(ms_file.path, ms_file.xics, self.canvas_XICs)
+                except AttributeError:
+                    logger.error(f"No plot found: {traceback.format_exc()}")
+
+    def display_calibration_curve(self):
+        self.canvas_calibration.clear()
+        self.canvas_calibration.getPlotItem().vb.enableAutoRange(axis="y", enable=True)
+        self.canvas_calibration.getPlotItem().vb.enableAutoRange(axis="x", enable=True)
+        self.canvas_calibration.getPlotItem().vb.setAutoVisible(x=True, y=True)
+        for compound in self.controller.model.compounds:
+            if compound.name == self.comboBoxChooseCompound.currentText():
+                try:
+                    plot_calibration_curve(compound, self.canvas_calibration)
+                except TypeError:
+                    logger.error(
+                        f"No calibration curve found for {compound.name}: {traceback.format_exc()}"
+                    )
+
+    def display_concentrations(self):
+        """
+        This method is now handled by the unified results table.
+        The concentration display is automatically updated when the table is populated.
+        """
+        # The unified table automatically shows concentrations and ion intensities
+        # No separate method needed as this is handled in update_table_quantitation
+        pass
+
+    def display_library_ms2(self):
+        try:
+            library_entries = self.controller.model.find_ms2_precursors()
+        except Exception as e:
+            logger.error(f"Error finding MS2 precursors: {e}")
+        self.canvas_library_ms2.clear()
+        self.canvas_library_ms2.setBackground("w")
+        # Plot the library entry which is currently selected in comboBoxChooseMS2File
+        try:
+            library_entry = library_entries[self.comboBoxChooseMS2File.currentText()]
+            plot_library_ms2(library_entry, self.canvas_library_ms2)
+            self.comboBoxChooseMS2File.currentIndexChanged.connect(
+                lambda: plot_library_ms2(
+                    library_entries[self.comboBoxChooseMS2File.currentText()],
+                    self.canvas_library_ms2,
+                )
+            )
+        except IndexError:
+            logger.error(f"No MS2 found for {self.comboBoxChooseMS2File.currentText()}")
+            plot_no_ms2_found(self.canvas_library_ms2)
+        except KeyError:
+            logger.error(f"No MS2 found for {self.comboBoxChooseMS2File.currentText()}")
+
+    def display_ms2(self):
+        """
+        Display MS2 data for the selected file in the unified results table.
+        """
+        selected_file = self.unifiedResultsTable.get_selected_file()
+        if not selected_file:
+            logger.error("No file selected for MS2 display")
+            plot_no_ms2_found(self.canvas_ms2)
+            return
+
+        ms_file = self.controller.model.ms_measurements.get(selected_file)
+        if ms_file is None:
+            logger.error(f"No MS file found for {selected_file}")
+            plot_no_ms2_found(self.canvas_ms2)
+            return
+
+        try:
+            self.controller.model.find_ms2_in_file(ms_file)
+            compound = next(
+                (
+                    xic
+                    for xic in ms_file.xics
+                    if xic.name == self.comboBoxChooseCompound.currentText()
+                ),
+                None,
+            )
+            precursor = float(
+                self.comboBoxChooseMS2File.currentText()
+                .split("m/z ")[1]
+                .replace("(", "")
+                .replace(")", "")
+            )
+            plot_ms2_from_file(ms_file, compound, precursor, self.canvas_ms2)
+        except Exception:
+            logger.error(
+                f"No MS2 found for {self.comboBoxChooseMS2File.currentText()} in {ms_file.filename}: {traceback.format_exc()}"
+            )
+            plot_no_ms2_found(self.canvas_ms2)
+
+    def highlight_peak(self, selected_curve, xics):
+        # Clear previous annotations
+        for curve in self.curve_list:
+            if curve != selected_curve:
+                color = QtGui.QColor(self.curve_list[curve])
+                color.setAlpha(50)
+                curve.setBrush(color)
+                curve.setPen(color)
+        for item in self.canvas_annotatedLC.items():
+            if isinstance(item, pg.TextItem):
+                self.canvas_annotatedLC.removeItem(item)
+        # Annotate the selected peak with every compound
+        text_items = []
+        for compound in xics:
+            for j, ion in enumerate(compound.ions.keys()):
+                if np.any(
+                    np.isclose(
+                        compound.ions[ion]["RT"], selected_curve.getData()[0], atol=0.1
+                    )
+                ):  # If the ion's RT overlaps with the RT of selected peak +/- 6 seconds
+                    logger.info(
+                        f"Compound: {compound.name}, Ion: {ion} at {round(compound.ions[ion]['RT'], 2)} mins, overlaps with the time range {selected_curve.getData()[0][0]}-{selected_curve.getData()[0][-1]}."
+                    )
+                    text_item = pg.TextItem(
+                        text=f"{compound.name} ({ion})", color="#242526", anchor=(0, 0)
+                    )
+                    text_item.setFont(
+                        pg.QtGui.QFont(
+                            "Helvetica", 10, weight=pg.QtGui.QFont.Weight.ExtraLight
+                        )
+                    )
+                    text_items.append(text_item)
+                    self.canvas_annotatedLC.addItem(text_item)
+        selected_curve.setBrush(pg.mkBrush("#ee6677"))
+        selected_curve.setPen(pg.mkPen("#ee6677"))
+        positions = np.linspace(
+            np.max(selected_curve.getData()[1]) / 2,
+            np.max(selected_curve.getData()[1]) + 400,
+            20,
+        )
+        for i, text_item in enumerate(text_items):
+            text_item.setPos(
+                float(np.median(selected_curve.getData()[0] + i // 20)),
+                float(positions[i % len(positions)]),
+            )
+
+    def update_labels_avgMS(self, canvas):
+        # Remove all the previous labels
+        for item in canvas.items():
+            if isinstance(item, pg.TextItem):
+                canvas.removeItem(item)
+        if canvas.getPlotItem().listDataItems():
+            try:
+                data = canvas.getPlotItem().listDataItems()[0].getData()
+            except IndexError:
+                logger.error(
+                    f"Error getting data items for MS viewing. {traceback.format_exc()}"
+                )
+                return
+        else:
+            return
+        current_view_range = canvas.getViewBox().viewRange()
+        # Get the intensity range within the current view range
+        mz_range = data[0][
+            np.logical_and(
+                data[0] >= current_view_range[0][0], data[0] <= current_view_range[0][1]
+            )
+        ]
+        indices = [i for i, x in enumerate(data[0]) if x in mz_range]
+        intensity_range = data[1][indices]
+        peaks, _ = find_peaks(intensity_range, prominence=10)
+        if len(peaks) < 5:
+            peaks, _ = find_peaks(intensity_range)
+        # Get the 10 highest peaks within the current view range
+        sorted_indices = np.argsort(intensity_range[peaks])[::-1]
+        # Get their mz values
+        mzs = mz_range[peaks][sorted_indices][0:10]
+        intensities = intensity_range[peaks][sorted_indices][0:10]
+        for mz, intensity in zip(mzs, intensities):
+            text_item = pg.TextItem(text=f"{mz:.4f}", color="#242526", anchor=(0, 0))
+            text_item.setFont(
+                pg.QtGui.QFont("Helvetica", 10, weight=pg.QtGui.QFont.Weight.Normal)
+            )
+            text_item.setPos(mz, intensity)
+            canvas.addItem(text_item)
+
+    def update_crosshair(self, e):
+        """
+        Event handler for when the user moves the mouse over the canvas_baseline widget.
+        Updates the position of the vertical and horizontal crosshairs and their labels with the current time (in minutes) and intensity (in a.u.), respectively.
+        """
+        try:
+            self.crosshair_v_label
+        except AttributeError:
+            return
+        pos = e[0]
+        if self.canvas_baseline.sceneBoundingRect().contains(pos):
+            mousePoint = (
+                self.canvas_baseline.getPlotItem().getViewBox().mapSceneToView(pos)
+            )
+            self.crosshair_v.setPos(mousePoint.x())
+            self.crosshair_h.setPos(mousePoint.y())
+            self.crosshair_v_label.setText(f"{mousePoint.x():.2f} min")
+            self.crosshair_h_label.setText(f"{mousePoint.y():.0f} a.u.")
+
+    def update_line_marker(self, event):
+        # Update the position of the vertical line marker every time the user clicks on the canvas
+        mouse_pos = (
+            self.canvas_baseline.getPlotItem()
+            .getViewBox()
+            .mapSceneToView(event._scenePos)
+        )
+        self.line_marker.setVisible(True)
+        self.line_marker.setPos(mouse_pos.x())
+
+    def update_line_marker_with_key(self, event):
+        # Update the position of the vertical line marker every time the user presses either the left or right arrow keys
+        self.line_marker.setVisible(True)
+        # Change the position by one scan to the left or right
+        if event.key() == QtCore.Qt.Key.Key_Left:
+            self.line_marker.setPos(self.line_marker.pos() - 0.01)
+        elif event.key() == QtCore.Qt.Key.Key_Right:
+            self.line_marker.setPos(self.line_marker.pos() + 0.01)
+
+    def clear_list_lc(self):
+        self.listLC.clear()
+        self.controller.model.lc_measurements = []
+
+    def clear_list_ms(self):
+        self.listMS.clear()
+        self.controller.model.ms_measurements = []
+
+    def clear_list_annotated_lc(self):
+        self.listAnnotatedLC.clear()
+        self.controller.model.annotations = []
+
+    def change_mode(self):
+        """
+        Update the layout of the Upload tab based on the current selection in the combo box.
+
+        When the selection changes, this function will clear the layout of the Upload tab and
+        recreate the widgets appropriate for the new selection. The list of MS files is updated
+        and the model is updated with the new list of MS files.
+
+        This function does not return anything.
+
+        :param self: The View instance.
+        """
+
+        def clear_layout(layout):
+            if layout:
+                for i in reversed(range(layout.count())):
+                    widget = layout.itemAt(i).widget()
+                    if widget is not None and isinstance(widget, DragDropListWidget):
+                        widget.clear()
+                        widget.deleteLater()
+
+        if self.comboBox.currentText() == "LC/GC-MS":
+            print("switched to LC/GC-MS mode")
+            clear_layout(self.gridLayout)
+            self.labelAnnotations.setVisible(False)
+            self.browseAnnotations.setVisible(False)
+            # Replace with LC/GC-MS widgets
+            self.listLC = DragDropListWidget(parent=self.tabUpload)
+            self.listLC.setMinimumWidth(500)
+            self.gridLayout.addWidget(self.listLC, 2, 0, 1, 2)
+            self.labelLCdata.setVisible(True)
+            self.browseLC.setVisible(True)
+            self.listMS = DragDropListWidget(parent=self.tabUpload)
+            self.listMS.setMinimumWidth(500)
+            self.gridLayout.addWidget(self.listMS, 2, 2, 1, 2)
+            self.labelMSdata.setVisible(True)
+            self.browseMS.setVisible(True)
+            self.controller.mode = "LC/GC-MS"
+            self.listLC.filesDropped.connect(self.handle_files_dropped_LC)
+            self.listMS.filesDropped.connect(self.handle_files_dropped_MS)
+            self.button_clear_LC.clicked.connect(self.listLC.clear)
+            self.button_clear_MS.clicked.connect(self.listMS.clear)
+            self.update_ms_file_list()
+            self.update_lc_file_list()
+
+        elif self.comboBox.currentText() == "MS Only":
+            print("switched to MS Only")
+            clear_layout(self.gridLayout)
+            self.labelLCdata.setVisible(False)
+            self.labelAnnotations.setVisible(False)
+            self.labelMSdata.setVisible(True)
+            self.browseLC.setVisible(False)
+            self.listMS = DragDropListWidget(parent=self.tabUpload)
+            self.listMS.setMinimumWidth(1000)
+            self.gridLayout.addWidget(self.listMS, 2, 0, 1, 4)
+            self.button_clear_LC.setVisible(False)
+            self.controller.mode = "MS Only"
+            self.listMS.filesDropped.connect(self.handle_files_dropped_MS)
+            self.button_clear_MS.clicked.connect(self.listMS.clear)
+            self.update_ms_file_list()
+
+        else:
+            print("switched to LC Only")
+            clear_layout(self.gridLayout)
+            # Remove MS widgets
+            self.labelMSdata.setVisible(False)
+            self.browseMS.setVisible(False)
+            # Recreate the LC widgets
+            self.listLC = DragDropListWidget(parent=self.tabUpload)
+            self.listLC.setMinimumWidth(500)
+            self.gridLayout.addWidget(self.listLC, 2, 0, 1, 2)
+            # Replace with annotations
+            self.listAnnotations = DragDropListWidget(parent=self.tabUpload)
+            self.listAnnotations.setMinimumWidth(500)
+            self.gridLayout.addWidget(self.listAnnotations, 2, 2, 1, 2)
+            self.labelAnnotations.setVisible(True)
+            self.browseAnnotations.setVisible(True)
+            self.labelLCdata.setVisible(True)
+            self.browseLC.setVisible(True)
+            self.controller.mode = "LC/GC Only"
+            self.listLC.filesDropped.connect(self.handle_files_dropped_LC)
+            self.listAnnotations.filesDropped.connect(
+                self.handle_files_dropped_annotations
+            )
+            self.update_lc_file_list()
+            self.update_annotation_file()
+
+    def show_scan_at_time_x(self, event):
+        time_x = float(self.line_marker.pos().x())
+        logger.info(f"Clicked the chromatogram at position: {time_x}")
+        self.canvas_avgMS.clear()
+        file = self.comboBox_currentfile.currentText()
+        try:
+            plot_average_ms_data(
+                time_x,
+                self.controller.model.ms_measurements[file].data,
+                self.canvas_avgMS,
+            )
+        except Exception as e:
+            logger.error(f"Error displaying average MS for file {file}: {e}")
+
+    def setupUi(self, MainWindow):
+        """
+        Sets up the UI components for the main window.
+
+        Parameters
+        ----------
+        MainWindow : QMainWindow
+            The main window object for which the UI is being set up.
+
+        This method configures the main window, central widget, tab widget, and various
+        UI elements such as buttons, labels, combo boxes, and sliders. It applies size
+        policies, sets geometries, and associates various UI elements with their respective
+        actions. Additionally, it sets up the menu bar with file, edit, and help menus.
+        """
+
+        MainWindow.setObjectName("MainWindow")
+        MainWindow.setToolTip("")
+        MainWindow.setToolTipDuration(-1)
+        MainWindow.setTabShape(QtWidgets.QTabWidget.TabShape.Rounded)
+        self.centralwidget = QtWidgets.QWidget(parent=MainWindow)
+        sizePolicy = QtWidgets.QSizePolicy(
+            QtWidgets.QSizePolicy.Policy.Expanding,
+            QtWidgets.QSizePolicy.Policy.Expanding,
+        )
+        sizePolicy.setHorizontalStretch(1)
+        sizePolicy.setVerticalStretch(1)
+        sizePolicy.setHeightForWidth(
+            self.centralwidget.sizePolicy().hasHeightForWidth()
+        )
+        self.centralwidget.setSizePolicy(sizePolicy)
+        self.centralwidget.setMinimumSize(QtCore.QSize(1500, 720))
+        self.centralwidget.setObjectName("centralwidget")
+        self.gridLayout_4 = QtWidgets.QGridLayout(self.centralwidget)
+        self.gridLayout_4.setObjectName("gridLayout_4")
+        self.tabWidget = QtWidgets.QTabWidget(parent=self.centralwidget)
+        self.tabWidget.setTabPosition(QtWidgets.QTabWidget.TabPosition.North)
+        self.tabWidget.setElideMode(QtCore.Qt.TextElideMode.ElideMiddle)
+        self.tabWidget.setUsesScrollButtons(True)
+        self.tabWidget.setTabBarAutoHide(False)
+        self.tabWidget.setObjectName("tabWidget")
+        self.tabUpload = QtWidgets.QWidget()
+        self.tabUpload.setObjectName("tabUpload")
+        self.gridLayout = QtWidgets.QGridLayout(self.tabUpload)
+        self.gridLayout.setObjectName("gridLayout")
+        self.comboBoxIonLists = QtWidgets.QComboBox(parent=self.tabUpload)
+        self.comboBoxIonLists.setObjectName("comboBoxIonLists")
+        self.comboBoxIonLists.addItem("Create new ion list...")
+        try:
+            config_path = Path(__file__).parent.parent / "config.json"
+            with open(config_path, "r") as f:
+                lists = json.load(f)
+            for ionlist in lists:
+                self.comboBoxIonLists.addItem(ionlist)
+        except Exception as e:
+            logger.error(f"Error loading ion lists: {e}")
+        self.gridLayout.addWidget(self.comboBoxIonLists, 1, 4, 1, 2)
+        self.ionTable = IonTable(view=self, parent=self.tabUpload)
+        self.gridLayout.addWidget(self.ionTable, 2, 4, 1, 3)
+
+        self.browseLC = QtWidgets.QPushButton(parent=self.tabUpload)
+        self.browseLC.setObjectName("browseLC")
+        self.gridLayout.addWidget(self.browseLC, 1, 1, 1, 1)
+        self.comboBox = QtWidgets.QComboBox(parent=self.tabUpload)
+        self.comboBox.setObjectName("comboBox")
+        self.comboBox.addItem("")
+        self.comboBox.addItem("")
+        self.comboBox.addItem("")
+        self.gridLayout.addWidget(self.comboBox, 0, 0, 1, 2)
+        self.browseMS = QtWidgets.QPushButton(parent=self.tabUpload)
+        self.browseMS.setObjectName("browseMS")
+        self.browseAnnotations = QtWidgets.QPushButton(parent=self.tabUpload)
+        self.browseAnnotations.setObjectName("browseAnnotations")
+        self.gridLayout.addWidget(self.browseAnnotations, 1, 3, 1, 1)
+        self.browseAnnotations.setVisible(False)
+        self.gridLayout.addWidget(self.browseMS, 1, 3, 1, 1)
+        self.labelLCdata = QtWidgets.QLabel(parent=self.tabUpload)
+        self.labelLCdata.setObjectName("labelLCdata")
+        self.gridLayout.addWidget(self.labelLCdata, 1, 0, 1, 1)
+        self.labelMSdata = QtWidgets.QLabel(parent=self.tabUpload)
+        self.labelMSdata.setObjectName("labelMSdata")
+        self.labelAnnotations = QtWidgets.QLabel(parent=self.tabUpload)
+        self.labelAnnotations.setObjectName("labelAnnotations")
+        self.gridLayout.addWidget(self.labelAnnotations, 1, 2, 1, 1)
+        self.labelAnnotations.setVisible(False)
+        self.gridLayout.addWidget(self.labelMSdata, 1, 2, 1, 1)
+        self.listLC = DragDropListWidget(parent=self.tabUpload)
+        self.listLC.setObjectName("listLC")
+        self.listLC.setMinimumWidth(500)
+        self.gridLayout.addWidget(self.listLC, 2, 0, 1, 2)
+        self.listMS = DragDropListWidget(parent=self.tabUpload)
+        self.listMS.setObjectName("listMS")
+        self.listMS.setMinimumWidth(500)
+        self.gridLayout.addWidget(self.listMS, 2, 2, 1, 2)
+        self.labelIonList = QtWidgets.QLabel(parent=self.tabUpload)
+        self.labelIonList.setObjectName("labelIonList")
+        self.gridLayout.addWidget(self.labelIonList, 0, 4, 1, 1)
+        self.button_clear_LC = QtWidgets.QPushButton(parent=self.tabUpload)
+        self.button_clear_LC.setObjectName("button_clear_LC")
+        self.gridLayout.addWidget(self.button_clear_LC, 3, 0, 1, 1)
+        self.button_clear_MS = QtWidgets.QPushButton(parent=self.tabUpload)
+        self.button_clear_MS.setObjectName("button_clear_MS")
+        self.gridLayout.addWidget(self.button_clear_MS, 3, 2, 1, 1)
+        self.button_clear_ion_list = QtWidgets.QPushButton(parent=self.tabUpload)
+        self.button_clear_ion_list.setObjectName("button_clear_ion_list")
+        self.gridLayout.addWidget(self.button_clear_ion_list, 3, 4, 1, 1)
+        self.button_save_ion_list = QtWidgets.QPushButton(parent=self.tabUpload)
+        self.button_save_ion_list.setObjectName("button_save_ion_list")
+        self.gridLayout.addWidget(self.button_save_ion_list, 3, 5, 1, 1)
+        self.button_delete_ion_list = QtWidgets.QPushButton(parent=self.tabUpload)
+        self.button_delete_ion_list.setObjectName("button_delete_ion_list")
+        self.mass_accuracy_slider = LabelledSlider(
+            "Mass accuracy", [0.1, 0.01, 0.001, 0.0001], 0.0001
+        )
+        self.gridLayout.addWidget(self.mass_accuracy_slider, 4, 4, 1, 3)
+        self.gridLayout.addWidget(self.button_delete_ion_list, 3, 6, 1, 1)
+
+        self.processButton = QtWidgets.QPushButton(parent=self.tabUpload)
+        self.processButton.setObjectName("processButton")
+        self.processButton.setDefault(True)
+        self.processButton.setEnabled(False)
+        self.gridLayout.addWidget(self.processButton, 4, 2, 1, 2)
+        self.tabWidget.addTab(self.tabUpload, "")
+        self.tabResults = QtWidgets.QWidget()
+        self.tabResults.setObjectName("tabResults")
+
+        self.gridLayout_5 = QtWidgets.QGridLayout(self.tabResults)
+        self.gridLayout_5.setObjectName("gridLayout_5")
+        self.label_results_currentfile = QtWidgets.QLabel(parent=self.tabResults)
+        self.label_results_currentfile.setEnabled(True)
+        sizePolicy = QtWidgets.QSizePolicy(
+            QtWidgets.QSizePolicy.Policy.Fixed, QtWidgets.QSizePolicy.Policy.Preferred
+        )
+        sizePolicy.setHorizontalStretch(0)
+        sizePolicy.setVerticalStretch(0)
+        sizePolicy.setHeightForWidth(
+            self.label_results_currentfile.sizePolicy().hasHeightForWidth()
+        )
+        self.label_results_currentfile.setSizePolicy(sizePolicy)
+        self.label_results_currentfile.setObjectName("label_results_currentfile")
+        self.gridLayout_5.addWidget(self.label_results_currentfile, 0, 1, 1, 1)
+        self.gridLayout_2 = QtWidgets.QGridLayout()
+        self.gridLayout_2.setObjectName("gridLayout_2")
+        self.canvas_baseline = ChromatogramPlotWidget(parent=self.tabResults)
+        self.canvas_baseline.setObjectName("canvas_baseline")
+        self.canvas_baseline.scene().sigMouseClicked.connect(self.show_scan_at_time_x)
+        self.canvas_baseline.scene().sigMouseClicked.connect(self.update_line_marker)
+        self.canvas_baseline.scene().sigMouseClicked.connect(
+            lambda ev: self.update_labels_avgMS(self.canvas_avgMS)
+        )
+        self.canvas_baseline.sigKeyPressed.connect(self.update_line_marker_with_key)
+        self.canvas_baseline.sigKeyPressed.connect(self.show_scan_at_time_x)
+        self.canvas_baseline.sigKeyPressed.connect(
+            lambda ev: self.update_labels_avgMS(self.canvas_avgMS)
+        )
+        self.crosshair_v = pg.InfiniteLine(
+            angle=90,
+            pen=pg.mkPen(color="#b8b8b8", width=1, style=QtCore.Qt.PenStyle.DashLine),
+            movable=False,
+        )
+        self.crosshair_h = pg.InfiniteLine(
+            angle=0,
+            pen=pg.mkPen(color="#b8b8b8", style=QtCore.Qt.PenStyle.DashLine, width=1),
+            movable=False,
+        )
+        self.line_marker = pg.InfiniteLine(
+            angle=90,
+            pen=pg.mkPen(color="#000000", style=QtCore.Qt.PenStyle.SolidLine, width=1),
+            movable=True,
+        )
+
+        self.proxy = pg.SignalProxy(
+            self.canvas_baseline.scene().sigMouseMoved,
+            rateLimit=60,
+            slot=self.update_crosshair,
+        )
+        self.canvas_baseline.setCursor(Qt.CursorShape.CrossCursor)
+
+        self.gridLayout_2.addWidget(self.canvas_baseline, 0, 0, 1, 1)
+        self.canvas_avgMS = pg.PlotWidget(parent=self.tabResults)
+        self.canvas_avgMS.setObjectName("canvas_avgMS")
+        self.canvas_avgMS.setMouseEnabled(x=True, y=False)
+
+        def setYRange(self):
+            self.enableAutoRange(axis="y")
+            self.setAutoVisible(y=True)
+
+        self.canvas_avgMS.getPlotItem().getViewBox().sigXRangeChanged.connect(setYRange)
+        self.canvas_avgMS.getPlotItem().setDownsampling(ds=20)
+        # NOTE: only works on actual RESIZING which means that moving the window doesn't update labels
+        self.canvas_avgMS.getPlotItem().getViewBox().sigResized.connect(
+            lambda ev: self.update_labels_avgMS(self.canvas_avgMS)
+        )
+
+        self.gridLayout_2.addWidget(self.canvas_avgMS, 1, 0, 1, 1)
+        self.scrollArea = QtWidgets.QScrollArea(parent=self.tabResults)
+        self.scrollArea.setWidgetResizable(True)
+        self.scrollArea.setObjectName("scrollArea")
+        self.scrollArea.setVerticalScrollBarPolicy(
+            QtCore.Qt.ScrollBarPolicy.ScrollBarAlwaysOn
+        )
+        self.scrollArea.setHorizontalScrollBarPolicy(
+            QtCore.Qt.ScrollBarPolicy.ScrollBarAlwaysOn
+        )
+        self.canvas_XICs = DockArea(parent=self.tabResults)
+        self.canvas_XICs.setObjectName("canvas_XICs")
+        self.scrollArea.setWidget(self.canvas_XICs)
+        self.canvas_XICs.setContentsMargins(0, 0, 0, 0)
+
+        self.gridLayout_2.addWidget(self.scrollArea, 1, 1, 1, 1)
+        self.canvas_annotatedLC = pg.PlotWidget(parent=self.tabResults)
+        self.canvas_annotatedLC.setObjectName("canvas_annotatedLC")
+        self.canvas_annotatedLC.setMouseEnabled(x=True, y=False)
+        self.gridLayout_2.addWidget(self.canvas_annotatedLC, 0, 1, 1, 1)
+
+        self.gridLayout_2.setColumnStretch(0, 2)  # Left column
+        self.gridLayout_2.setColumnStretch(1, 2)  # Right column
+
+        self.gridLayout_5.addLayout(self.gridLayout_2, 1, 0, 1, 4)
+        self.comboBox_currentfile = QtWidgets.QComboBox(parent=self.tabResults)
+        self.comboBox_currentfile.setObjectName("comboBox_currentfile")
+        self.gridLayout_5.addWidget(self.comboBox_currentfile, 0, 2, 1, 1)
+        self.tabWidget.addTab(self.tabResults, "")
+        self.tabWidget.setTabEnabled(
+            self.tabWidget.indexOf(self.tabResults), False
+        )  # Disable the second tab
+
+        self.tabQuantitation = QtWidgets.QWidget()
+        self.tabQuantitation.setObjectName("tabQuantitation")
+        self.gridLayout_6 = QtWidgets.QGridLayout(self.tabQuantitation)
+        self.gridLayout_6.setObjectName("gridLayout_6")
+        self.gridLayout_quant = QtWidgets.QGridLayout()
+        self.gridLayout_quant.setSizeConstraint(
+            QtWidgets.QLayout.SizeConstraint.SetDefaultConstraint
+        )
+        self.gridLayout_quant.setObjectName("gridLayout_quant")
+        self.gridLayout_quant.setColumnStretch(0, 1)
+        self.gridLayout_quant.setColumnStretch(1, 1)
+        self.gridLayout_quant.setRowStretch(0, 1)
+        self.gridLayout_quant.setRowStretch(1, 1)
+        self.gridLayout_quant.setRowStretch(2, 1)
+        self.gridLayout_quant.setRowStretch(3, 1)
+        self.gridLayout_top_left = QtWidgets.QGridLayout()
+        self.gridLayout_top_left.setObjectName("gridLayout_top_left")
+        self.label_calibrate = QtWidgets.QLabel(parent=self.tabQuantitation)
+        self.label_calibrate.setWordWrap(True)
+        self.label_calibrate.setObjectName("label_calibrate")
+        # Set size policy to prevent unnecessary expansion
+        self.label_calibrate.setSizePolicy(
+            QtWidgets.QSizePolicy.Policy.Preferred, QtWidgets.QSizePolicy.Policy.Fixed
+        )
+        self.gridLayout_top_left.addWidget(self.label_calibrate, 0, 0, 1, 1)
+        self.calibrateButton = QtWidgets.QPushButton(parent=self.tabQuantitation)
+        self.calibrateButton.setObjectName("calibrateButton")
+        # Set size policy for the button to prevent expansion
+        self.calibrateButton.setSizePolicy(
+            QtWidgets.QSizePolicy.Policy.Preferred, QtWidgets.QSizePolicy.Policy.Fixed
+        )
+        self.gridLayout_top_left.addWidget(self.calibrateButton, 0, 1, 1, 1)
+        self.gridLayout_quant.addLayout(self.gridLayout_top_left, 0, 0, 4, 1)
+        self.unifiedResultsTable = UnifiedResultsTable(parent=self.tabQuantitation)
+        self.unifiedResultsTable.setObjectName("unifiedResultsTable")
+        self.gridLayout_top_left.addWidget(self.unifiedResultsTable, 1, 0, 3, 2)
+        self.gridLayout_top_right = QtWidgets.QGridLayout()
+        self.gridLayout_top_right.setObjectName("gridLayout_top_right")
+        self.label_curr_compound = QtWidgets.QLabel(parent=self.tabQuantitation)
+        sizePolicy = QtWidgets.QSizePolicy(
+            QtWidgets.QSizePolicy.Policy.Fixed, QtWidgets.QSizePolicy.Policy.Preferred
+        )
+        sizePolicy.setHorizontalStretch(0)
+        sizePolicy.setVerticalStretch(0)
+        sizePolicy.setHeightForWidth(
+            self.label_curr_compound.sizePolicy().hasHeightForWidth()
+        )
+        self.label_curr_compound.setSizePolicy(sizePolicy)
+        self.label_curr_compound.setObjectName("label_curr_compound")
+        self.gridLayout_top_right.addWidget(self.label_curr_compound, 0, 0, 1, 1)
+        self.label_compound = QtWidgets.QLabel(parent=self.tabQuantitation)
+        self.label_compound.setSizePolicy(sizePolicy)
+        self.label_compound.setObjectName("label_compound")
+        self.gridLayout_top_right.addWidget(self.label_compound, 0, 0, 1, 1)
+        self.comboBoxChooseCompound = QtWidgets.QComboBox(parent=self.tabQuantitation)
+        self.comboBoxChooseCompound.setMinimumSize(QtCore.QSize(0, 32))
+        self.comboBoxChooseCompound.setObjectName("comboBoxChooseCompound")
+        self.comboBoxChooseCompound.setEnabled(False)
+        self.gridLayout_top_right.addWidget(self.comboBoxChooseCompound, 0, 1, 1, 1)
+        self.canvas_calibration = pg.PlotWidget()
+        self.canvas_calibration.setObjectName("canvas_calibration")
+        self.gridLayout_top_right.addWidget(self.canvas_calibration, 1, 0, 1, 2)
+        self.gridLayout_quant.addLayout(self.gridLayout_top_right, 0, 1, 1, 1)
+        self.canvas_ms2 = pg.PlotWidget(parent=self.tabQuantitation)
+        self.canvas_ms2.setObjectName("canvas_ms2")
+        self.canvas_ms2.setMouseEnabled(x=True, y=False)
+        self.canvas_ms2.getPlotItem().getViewBox().enableAutoRange(axis="y")
+        self.canvas_ms2.getPlotItem().getViewBox().setAutoVisible(y=True)
+        self.canvas_ms2.getPlotItem().getViewBox().sigRangeChangedManually.connect(
+            lambda ev: self.update_labels_avgMS(self.canvas_ms2)
+        )
+
+        self.gridLayout_quant.addWidget(self.canvas_ms2, 2, 1, 1, 1)
+        self.comboBoxChooseMS2File = QtWidgets.QComboBox(parent=self.tabQuantitation)
+        self.comboBoxChooseMS2File.setObjectName("comboBoxChooseMS2File")
+        self.gridLayout_quant.addWidget(
+            self.comboBoxChooseMS2File, 1, 1, 1, 1
+        )  # Above canvas_ms2
+        self.canvas_library_ms2 = pg.PlotWidget(parent=self.tabQuantitation)
+        self.canvas_library_ms2.setObjectName("canvas_library_ms2")
+        self.canvas_library_ms2.setSizePolicy(
+            QtWidgets.QSizePolicy.Policy.Minimum, QtWidgets.QSizePolicy.Policy.Minimum
+        )
+        self.canvas_library_ms2.setMouseEnabled(x=True, y=False)
+        self.canvas_library_ms2.getPlotItem().getViewBox().enableAutoRange(axis="y")
+        self.canvas_library_ms2.getPlotItem().getViewBox().setAutoVisible(y=True)
+        self.canvas_library_ms2.getPlotItem().getViewBox().sigRangeChangedManually.connect(
+            lambda ev: self.update_labels_avgMS(self.canvas_library_ms2)
+        )
+        self.gridLayout_quant.addWidget(self.canvas_library_ms2, 3, 1, 1, 1)
+        self.gridLayout_6.addLayout(self.gridLayout_quant, 0, 0, 1, 1)
+        self.tabWidget.addTab(self.tabQuantitation, "")
+        self.tabWidget.setTabEnabled(
+            self.tabWidget.indexOf(self.tabQuantitation), False
+        )  # Disable the second tab
+
+        self.gridLayout_4.addWidget(self.tabWidget, 2, 0, 1, 1)
+        self.logo = QtWidgets.QLabel(parent=self.centralwidget)
+        sizePolicy = QtWidgets.QSizePolicy(
+            QtWidgets.QSizePolicy.Policy.Fixed, QtWidgets.QSizePolicy.Policy.Fixed
+        )
+        sizePolicy.setHorizontalStretch(0)
+        sizePolicy.setVerticalStretch(0)
+        self.logo.setSizePolicy(sizePolicy)
+        self.logo.setMaximumSize(QtCore.QSize(1200, 100))
+        self.logo.setText("")
+        self.logo.setPixmap(
+            QtGui.QPixmap(os.path.join(os.path.dirname(__file__), "logo.png"))
+        )
+        self.logo.setScaledContents(True)
+        self.logo.setAlignment(QtCore.Qt.AlignmentFlag.AlignCenter)
+        self.logo.setObjectName("logo")
+        self.gridLayout_4.addWidget(self.logo, 0, 0, 1, 1)
+        MainWindow.setCentralWidget(self.centralwidget)
+
+        self.statusbar = QtWidgets.QStatusBar(parent=MainWindow)
+        self.statusbar.setObjectName("statusbar")
+        MainWindow.setStatusBar(self.statusbar)
+        self.progressBar = QtWidgets.QProgressBar()
+        self.statusbar.addPermanentWidget(self.progressBar)
+        self.progressBar.setVisible(False)  # Initially hidden
+        self.progressLabel = QtWidgets.QLabel()
+        self.statusbar.addPermanentWidget(self.progressLabel)
+        self.progressLabel.setVisible(False)  # Initially hidden
+
+        self.menubar = QtWidgets.QMenuBar(parent=MainWindow)
+        self.menubar.setGeometry(QtCore.QRect(0, 0, 864, 37))
+        self.menubar.setObjectName("menubar")
+        self.menuFile = QtWidgets.QMenu(parent=self.menubar)
+        self.menuFile.setObjectName("menuFile")
+        self.menuEdit = QtWidgets.QMenu(parent=self.menubar)
+        self.menuEdit.setObjectName("menuEdit")
+        self.menuHelp = QtWidgets.QMenu(parent=self.menubar)
+        self.menuHelp.setObjectName("menuHelp")
+        MainWindow.setMenuBar(self.menubar)
+        self.actionSave = QtGui.QAction(parent=MainWindow)
+        self.actionSave.setObjectName("actionSave")
+        self.actionExit = QtGui.QAction(parent=MainWindow)
+        self.actionExit.setObjectName("actionExit")
+        self.actionPreferences = QtGui.QAction(parent=MainWindow)
+        self.actionPreferences.setObjectName("actionPreferences")
+        self.actionReadme = QtGui.QAction(parent=MainWindow)
+        self.actionReadme.setObjectName("actionReadme")
+        self.actionFile = QtGui.QAction(parent=MainWindow)
+        self.actionFile.setObjectName("actionFile")
+        self.actionExport = QtGui.QAction(parent=MainWindow)
+        self.actionExport.setObjectName("actionExport")
+        self.actionExport.setEnabled(False)
+        self.actionOpen = QtGui.QAction(parent=MainWindow)
+        self.actionOpen.setObjectName("actionOpen")
+        self.actionAbout = QtGui.QAction(parent=MainWindow)
+        self.actionAbout.setObjectName("actionAbout")
+        self.menuFile.addAction(self.actionOpen)
+        self.menuFile.addAction(self.actionSave)
+        self.menuFile.addAction(self.actionExport)
+        self.menuFile.addAction(self.actionExit)
+        self.menuEdit.addAction(self.actionPreferences)
+        self.menuHelp.addAction(self.actionReadme)
+        self.menuHelp.addAction(self.actionAbout)
+        self.menubar.addAction(self.menuFile.menuAction())
+        self.menubar.addAction(self.menuEdit.menuAction())
+        self.menubar.addAction(self.menuHelp.menuAction())
+
+        self.retranslateUi(MainWindow)
+        self.tabWidget.setCurrentIndex(0)
+        QtCore.QMetaObject.connectSlotsByName(MainWindow)
+        # Connect signals
+        # TODO: Implement the rest of the menu items
+        # self.actionSave.triggered.connect(self.on_save)
+        self.actionExit.triggered.connect(self.on_exit)
+        self.actionExport.triggered.connect(self.on_export)
+        # self.actionPreferences.triggered.connect(self.on_preferences)
+        # self.actionReadme.triggered.connect(self.on_readme)
+        self.browseLC.clicked.connect(self.on_browseLC)
+        self.browseMS.clicked.connect(self.on_browseMS)
+        self.browseAnnotations.clicked.connect(self.on_browseAnnotations)
+        # self.processButton.clicked.connect(self.on_process)
+        self.listLC.filesDropped.connect(self.handle_files_dropped_LC)
+        self.listMS.filesDropped.connect(self.handle_files_dropped_MS)
+        self.comboBox.currentIndexChanged.connect(self.change_mode)
+        self.comboBoxIonLists.currentIndexChanged.connect(self.update_ion_list)
+        self.button_clear_LC.clicked.connect(self.listLC.clear)
+        self.button_clear_MS.clicked.connect(self.listMS.clear)
+        self.button_clear_ion_list.clicked.connect(self.ionTable.clear)
+        self.button_save_ion_list.clicked.connect(self.ionTable.save_ion_list)
+        self.button_delete_ion_list.clicked.connect(self.ionTable.delete_ion_list)
+        # Connect compound selection change to update the unified table
+        self.comboBoxChooseCompound.currentIndexChanged.connect(
+            self.update_unified_table_for_compound
+        )
+        # Connect unified table selection change to display MS2 data
+        self.unifiedResultsTable.selectionModel().selectionChanged.connect(
+            self.display_ms2
+        )
+
+    def retranslateUi(self, MainWindow):
+        """
+        Set the text of the UI elements according to the current locale.
+
+        Parameters
+        ----------
+            MainWindow: The main window object for which the UI is being set up.
+        """
+        _translate = QtCore.QCoreApplication.translate
+        MainWindow.setWindowTitle(_translate("MainWindow", "LCMSpector"))
+        MainWindow.setWindowIcon(
+            QtGui.QIcon(
+                os.path.join(os.path.dirname(__file__), "resources", "icon.icns")
+            )
+        )
+        self.browseLC.setText(_translate("MainWindow", "Browse"))
+        self.comboBox.setItemText(0, _translate("MainWindow", "LC/GC-MS"))
+        self.comboBox.setItemText(1, _translate("MainWindow", "MS Only"))
+        self.comboBox.setItemText(2, _translate("MainWindow", "LC/GC Only"))
+        self.browseMS.setText(_translate("MainWindow", "Browse"))
+        self.browseAnnotations.setText(_translate("MainWindow", "Browse"))
+        self.labelAnnotations.setText(_translate("MainWindow", "Annotations (.txt)"))
+        self.labelLCdata.setText(_translate("MainWindow", "Chromatography data (.txt)"))
+        self.labelMSdata.setText(_translate("MainWindow", "MS data (.mzML)"))
+        self.labelIonList.setText(_translate("MainWindow", "Targeted m/z values:"))
+        self.comboBoxIonLists.setToolTip(
+            _translate(
+                "MainWindow",
+                "Choose an ion list from the list of ion lists provided with the software",
+            )
+        )
+        self.processButton.setText(_translate("MainWindow", "Process"))
+        self.tabWidget.setTabText(
+            self.tabWidget.indexOf(self.tabUpload), _translate("MainWindow", "Upload")
+        )
+        self.label_results_currentfile.setText(
+            _translate("MainWindow", "Current file:")
+        )
+        self.tabWidget.setTabText(
+            self.tabWidget.indexOf(self.tabResults), _translate("MainWindow", "Results")
+        )
+        self.label_curr_compound.setText(_translate("MainWindow", "Compound:"))
+        self.label_calibrate.setText(
+            _translate("MainWindow", "Select the files to be used for calibration.")
+        )
+        self.calibrateButton.setText(_translate("MainWindow", "Calculate"))
+        self.tabWidget.setTabText(
+            self.tabWidget.indexOf(self.tabQuantitation),
+            _translate("MainWindow", "Quantitation"),
+        )
+        self.menuFile.setTitle(_translate("MainWindow", "File"))
+        self.actionFile.setText(_translate("MainWindow", "File"))
+        self.menuEdit.setTitle(_translate("MainWindow", "Edit"))
+        self.menuHelp.setTitle(_translate("MainWindow", "Help"))
+        self.actionSave.setText(_translate("MainWindow", "Save"))
+        self.actionSave.setShortcut(_translate("MainWindow", "Ctrl+S"))
+        self.actionExit.setText(_translate("MainWindow", "Exit"))
+        self.actionExit.setShortcut(_translate("MainWindow", "Ctrl+W"))
+        self.actionExport.setText(_translate("MainWindow", "Export"))
+        self.actionExport.setShortcut(_translate("MainWindow", "Ctrl+E"))
+        self.actionAbout.setText(_translate("MainWindow", "About"))
+        self.actionAbout.setShortcut(_translate("MainWindow", "F1"))
+        self.actionPreferences.setText(_translate("MainWindow", "Preferences"))
+        self.actionReadme.setText(_translate("MainWindow", "Readme"))
+        self.actionReadme.setShortcut(_translate("MainWindow", "F10"))
+        self.actionOpen.setText(_translate("MainWindow", "Open"))
+        self.actionOpen.setShortcut(_translate("MainWindow", "Ctrl+O"))
+        self.button_clear_LC.setText(_translate("MainWindow", "Clear"))
+        self.button_clear_MS.setText(_translate("MainWindow", "Clear"))
+        self.button_clear_ion_list.setText(_translate("MainWindow", "Clear"))
+        self.button_save_ion_list.setText(_translate("MainWindow", "Save"))
+        self.button_delete_ion_list.setText(_translate("MainWindow", "Delete"))
+
+        self.resize(1500, 900)
+        qr = self.frameGeometry()
+        cp = self.screen().availableGeometry().center()
+        qr.moveCenter(cp)
+        self.move(qr.topLeft())