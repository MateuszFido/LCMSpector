# model.py
import logging
import traceback
import threading
import os
import numpy as np
from scipy.stats import linregress
import pandas as pd
from calculation.calc_conc import calculate_concentration
<<<<<<< HEAD
from utils.loading import load_ms2_library
=======
>>>>>>> e96f6d7c
from calculation.workers import LoadingWorker, ProcessingWorker
from utils.loading import load_ms2_library
from PySide6.QtCore import QThread

logger = logging.getLogger(__name__)
logger.propagate = False


class Model(QThread):
    """
    The Model class handles the loading, processing, and annotation of LC and MS measurement files.

    Attributes
    ----------
    ms_measurements : dict
        -- A dictionary to store MSMeasurement objects.
    lc_measurements : dict
        -- A dictionary to store LCMeasurement objects.
    annotations : list
        -- A list to store annotations for the measurements.
    compounds : list
        -- A list of Compound objects representing targeted results.
    library : dict
        -- A dictionary representing the MS2 library loaded from external resources.
    worker : Worker or None
        -- A worker instance for handling concurrent processing tasks.

    Methods
    -------
    - process_data(mode):
        Initiates the data processing workflow.
    - get_plots(filename):
        Retrieves the corresponding LC and MS files for a given filename.
    - calibrate(selected_files):
        Calibrates the concentrations for selected files.
    """

    __slots__ = [
        "ms_measurements",
        "lc_measurements",
        "annotations",
        "controller",
        "compounds",
        "library",
        "worker",
        "mass_accuracy",
    ]

    def __init__(self):
        super().__init__()
        self.lc_measurements = dict()
        self.ms_measurements = dict()
        self.annotations = tuple()
        self.compounds = tuple()
        self.mass_accuracy = 0.0001
        self.library = load_ms2_library()
        if self.library:
            logger.info("MS2 library loaded.")
        else:
            logger.error(
                "No MS2 library found. Please make sure a corresponding library in .msp format is in the 'resources' folder."
            )
        self.controller = None
        self.worker = None
        logger.info("Model initialized.")
        logger.info("Current thread: %s", threading.current_thread().name)
        logger.info("Current process: %d", os.getpid())

    def load(self, mode, file_type):
        self.worker = LoadingWorker(self, mode, file_type)
        self.worker.progressUpdated.connect(self.controller.view.update_progressBar)
        self.worker.progressUpdated.connect(
            self.controller.view.update_statusbar_with_loaded_file
        )
        self.worker.finished.connect(self.controller.on_loading_finished)
        self.worker.error.connect(self.controller.on_worker_error)
        self.worker.start()

    def process(self, mode):
        self.worker = ProcessingWorker(self, mode, self.mass_accuracy)
        self.worker.progressUpdated.connect(self.controller.view.update_progressBar)
        self.worker.finished.connect(self.controller.on_processing_finished)
        self.worker.error.connect(self.controller.on_worker_error)
        self.worker.start()

    def get_plots(self, filename):
        # Find the corresponding MS and LC files
        ms_file = self.ms_measurements.get(filename, None)
        lc_file = self.lc_measurements.get(filename, None)
        return lc_file, ms_file

    def _get_compound_signal(self, ms_compound, use_peak_area=True):
        """Helper to calculate compound signal, with option to force intensity sum."""
        compound_signal = 0
        peak_area_was_used = False
        for ion in ms_compound.ions.keys():
            ion_data = ms_compound.ions[ion]
<<<<<<< HEAD

=======
>>>>>>> e96f6d7c
            # Use peak area if requested and available
            if (
                use_peak_area
                and "MS Peak Area" in ion_data
                and ion_data["MS Peak Area"].get("baseline_corrected_area", 0) > 0
            ):
                compound_signal += ion_data["MS Peak Area"]["baseline_corrected_area"]
                peak_area_was_used = True
            else:
                # Fallback to intensity sum
                if (
                    ion_data["MS Intensity"] is not None
                    and len(ion_data["MS Intensity"]) > 1
                ):
                    compound_signal += np.round(np.sum(ion_data["MS Intensity"][1]), 0)

        return compound_signal, peak_area_was_used

    def calibrate(self, selected_files):
        for i, compound in enumerate(self.compounds):
            if not compound.ions:
                logger.error(f"No ions found for compound {compound.name}.")
                continue

            # 1. Initial calibration attempt using peak areas
            use_peak_area_calibration = True
            compound.calibration_curve.clear()
            for file, concentration_str in selected_files.items():
                if not concentration_str.strip():
                    continue
                concentration_value, suffix = (concentration_str.split(" ") + [None])[
                    :2
                ]
                conversion_factors = {
                    "m": 1e3,
                    "mm": 1,
                    "um": 1e-3,
                    "nm": 1e-9,
                    "pm": 1e-12,
                }
                concentration = float(concentration_value) * conversion_factors.get(
                    suffix and suffix.lower(), 1
                )

                ms_file = self.ms_measurements.get(file)
                if not ms_file or not ms_file.xics:
                    logger.error(f"No xics found for file {file}.")
                    continue

                ms_compound = ms_file.xics[i]
                compound_signal, _ = self._get_compound_signal(
                    ms_compound, use_peak_area=True
                )
                compound.calibration_curve[concentration] = compound_signal

            # 2. Perform linear regression and check R²
            concentrations = list(compound.calibration_curve.keys())
            signals = list(compound.calibration_curve.values())

            if len(concentrations) < 2:
                logger.error(f"Not enough calibration points for {compound.name}.")
                continue

            slope, intercept, r_value, p_value, std_err = linregress(
                concentrations, signals
            )
            r_squared = r_value**2

            # 3. Fallback to intensity sum if R² is poor
            if r_squared < 0.75:
                logger.warning(
                    f"Low R² ({r_squared:.2f}) for {compound.name} with peak areas. Falling back to intensity sum."
                )
                use_peak_area_calibration = False
                compound.calibration_curve.clear()
                for file, concentration_str in selected_files.items():
                    if not concentration_str.strip():
                        continue
                    concentration_value, suffix = (
                        concentration_str.split(" ") + [None]
                    )[:2]
                    conversion_factors = {
                        "m": 1e3,
                        "mm": 1,
                        "um": 1e-3,
                        "nm": 1e-9,
                        "pm": 1e-12,
                    }
                    concentration = float(concentration_value) * conversion_factors.get(
                        suffix and suffix.lower(), 1
                    )

                    ms_file = self.ms_measurements.get(file)
                    if not ms_file or not ms_file.xics:
                        continue

                    ms_compound = ms_file.xics[i]
                    compound_signal, _ = self._get_compound_signal(
                        ms_compound, use_peak_area=False
                    )
                    compound.calibration_curve[concentration] = compound_signal

                concentrations = list(compound.calibration_curve.keys())
                signals = list(compound.calibration_curve.values())
                slope, intercept, r_value, p_value, std_err = linregress(
                    concentrations, signals
                )
                r_squared = r_value**2
                logger.info(
                    f"Recalibrated {compound.name} with intensity sum, new R²: {r_squared:.2f}"
                )

            compound.calibration_parameters = {
                "slope": slope,
                "intercept": intercept,
                "r_value": r_value,
                "r_squared": r_squared,
                "p_value": p_value,
                "std_err": std_err,
                "use_peak_area": use_peak_area_calibration,
            }

        # 4. Calculate concentrations for all files using the determined calibration method
        for ms_file in self.ms_measurements.values():
            if not ms_file.xics:
                logger.warning(
                    f"Skipping concentration calculation for {ms_file.filename}: no XIC data"
                )
                continue
            for ms_compound, model_compound in zip(ms_file.xics, self.compounds):
                try:
                    if not model_compound.calibration_parameters:
                        continue

                    use_peak_area_for_calc = model_compound.calibration_parameters.get(
                        "use_peak_area", True
                    )
                    compound_signal, peak_area_was_used = self._get_compound_signal(
                        ms_compound, use_peak_area=use_peak_area_for_calc
                    )

                    if peak_area_was_used:
                        logger.info(
                            f"Concentration calculation using peak areas for {ms_compound.name}: {compound_signal}"
                        )
                    else:
                        logger.info(
                            f"Concentration calculation using intensity sums for {ms_compound.name}: {compound_signal}"
                        )

                    ms_compound.concentration = calculate_concentration(
                        compound_signal, model_compound.calibration_parameters
                    )
                    ms_compound.calibration_parameters = (
                        model_compound.calibration_parameters
                    )
                except Exception:
                    logger.error(
                        f"Error calculating concentration for {ms_compound.name} in {ms_file.filename}: {traceback.format_exc()}"
                    )

    def find_ms2_precursors(self) -> dict:
        compound = self.compounds[
            self.controller.view.comboBoxChooseCompound.currentIndex()
        ]
        library_entries = set()
        # safety check
        if not compound:
            raise ValueError("No compound selected.")
        for ion in compound.ions.keys():
            try:
                library_entry = next(
                    (
                        section
                        for section in self.library.values()
                        if (
                            precursor_mz := next(
                                (
                                    line.split(" ")[1]
                                    for line in section
                                    if "PrecursorMZ:" in line
                                ),
                                None,
                            )
                        )
                        is not None
                        and np.isclose(float(precursor_mz), float(ion), atol=0.005)
                    ),
                    None,
                )
                if library_entry:
                    logger.info(
                        f"Precursor m/z {ion} found for {compound.name} in the library."
                    )
                    library_entries.add(tuple(library_entry))
                else:
                    logger.debug(f"Library entry not found for {compound.name}: {ion}")
            except StopIteration:
                logger.debug(
                    "Library entry not found for %s: %.4f", {compound.name}, {ion}
                )
                break
        # HACK: Terribly complex dict comprehension
        library_entries = {
            entry[0].split("Name: ", 1)[1].partition("\n")[0]
            + (
                f"m/z ({
                    round(
                        float(
                            next(
                                (
                                    line.split(' ')[1]
                                    for line in entry
                                    if 'PrecursorMZ:' in line
                                ),
                                None,
                            )
                        ),
                        4,
                    )
                })"
                if (
                    precursor_mz := next(
                        (
                            line.split(" ")[1]
                            for line in entry
                            if "PrecursorMZ:" in line
                        ),
                        None,
                    )
                )
                else ""
            ).strip(): entry
            for entry in library_entries
        }
        self.controller.view.comboBoxChooseMS2File.clear()
        self.controller.view.comboBoxChooseMS2File.addItems(library_entries.keys())
        return library_entries

    def export(self):
        results = []
        for ms_measurement in self.ms_measurements.values():
            # Get corresponding LC measurement for peak area matching
            lc_measurement = self.lc_measurements.get(ms_measurement.filename, None)

            for compound in ms_measurement.xics:
                ion_data = zip(
                    compound.ions.keys(), compound.ions.values(), compound.ion_info
                )
                for ion, data, ion_name in ion_data:
                    results_dict = {
                        # Existing fields
                        "File": ms_measurement.filename,
                        "Ion (m/z)": ion,
                        "Compound": compound.name,
                        "RT (min)": np.round(data["RT"], 3),
                        "MS Intensity (cps)": np.round(
                            np.sum(data["MS Intensity"][1])
                            if data["MS Intensity"] is not None
                            else 0,
                            0,
                        ),
                        "LC Intensity (a.u.)": data.get("LC Intensity", 0),
                        "Ion name": str(ion_name).strip() if ion_name else ion,
                    }

                    # NEW: MS Peak Area fields
                    ms_peak_area = data.get("MS Peak Area", {})
                    results_dict.update(
                        {
                            "MS Peak Area (Total)": ms_peak_area.get("total_area", 0),
                            "MS Peak Area (Baseline Corrected)": ms_peak_area.get(
                                "baseline_corrected_area", 0
                            ),
                            "MS Peak Start Time (min)": ms_peak_area.get(
                                "start_time", 0
                            ),
                            "MS Peak End Time (min)": ms_peak_area.get("end_time", 0),
                            "MS Peak Height": ms_peak_area.get("peak_height", 0),
                            "MS Peak SNR": ms_peak_area.get("snr", 0),
                            "MS Peak Quality Score": ms_peak_area.get(
                                "quality_score", 0
                            ),
                            "MS Integration Method": ms_peak_area.get(
                                "integration_method", "none"
                            ),
                        }
                    )

                    # NEW: LC Peak Area fields (match by retention time if LC data available)
                    lc_peak_area = {}
                    if lc_measurement and hasattr(lc_measurement, "peak_areas"):
                        # Find LC peak closest to MS retention time
                        rt_target = data.get("RT", 0)
                        if rt_target > 0:
                            matched_lc_peak = lc_measurement.get_peak_at_rt(
                                rt_target, tolerance=0.2
                            )
                            if matched_lc_peak:
                                lc_peak_area = matched_lc_peak

                    results_dict.update(
                        {
                            "LC Peak Area (Total)": lc_peak_area.get("total_area", 0),
                            "LC Peak Area (Baseline Corrected)": lc_peak_area.get(
                                "baseline_corrected_area", 0
                            ),
                            "LC Peak Start Time (min)": lc_peak_area.get(
                                "start_time", 0
                            ),
                            "LC Peak End Time (min)": lc_peak_area.get("end_time", 0),
                            "LC Peak Height": lc_peak_area.get("peak_height", 0),
                            "LC Peak SNR": lc_peak_area.get("snr", 0),
                            "LC Peak Quality Score": lc_peak_area.get(
                                "quality_score", 0
                            ),
                            "LC Integration Method": lc_peak_area.get(
                                "integration_method", "none"
                            ),
                        }
                    )

                    # Existing concentration and calibration fields
                    try:
                        results_dict["Concentration (mM)"] = compound.concentration
                        results_dict["Calibration slope"] = (
                            compound.calibration_parameters["slope"]
                        )
                        results_dict["Calibration intercept"] = (
                            compound.calibration_parameters["intercept"]
                        )
                        results_dict["Calibration R2"] = (
                            compound.calibration_parameters.get("r_squared", 0)
                        )
                    except Exception as e:
                        logger.error(
                            f"Error exporting concentration information for {ms_measurement.filename}: {e}"
                        )
                        results_dict["Concentration (mM)"] = 0
                        results_dict["Calibration slope"] = 0
                        results_dict["Calibration intercept"] = 0

                    results.append(results_dict)

        df = pd.DataFrame(results)
        logger.info(f"Exported {len(df)} rows with peak area information")
        return df<|MERGE_RESOLUTION|>--- conflicted
+++ resolved
@@ -7,10 +7,6 @@
 from scipy.stats import linregress
 import pandas as pd
 from calculation.calc_conc import calculate_concentration
-<<<<<<< HEAD
-from utils.loading import load_ms2_library
-=======
->>>>>>> e96f6d7c
 from calculation.workers import LoadingWorker, ProcessingWorker
 from utils.loading import load_ms2_library
 from PySide6.QtCore import QThread
@@ -108,10 +104,6 @@
         peak_area_was_used = False
         for ion in ms_compound.ions.keys():
             ion_data = ms_compound.ions[ion]
-<<<<<<< HEAD
-
-=======
->>>>>>> e96f6d7c
             # Use peak area if requested and available
             if (
                 use_peak_area
