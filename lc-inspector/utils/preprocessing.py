--- conflicted
+++ resolved
@@ -3,11 +3,8 @@
 import numpy as np
 import pandas as pd
 import static_frame as sf
-<<<<<<< HEAD
-=======
 from typing import Tuple
 from pyteomics.mzml import MzML
->>>>>>> e96f6d7c
 
 logger = logging.getLogger(__name__)
 try:
@@ -129,94 +126,6 @@
     Tuple of Compound objects
         A tuple of Compound objects with XICs computed.
     """
-<<<<<<< HEAD
-    # Precompute scan metadata to avoid repeated lookups
-    for scan in data:
-        print(scan)
-    scan_times = np.array(
-        [scan["scanList"]["scan"][0]["scan start time"] for scan in data]
-    )
-
-    compounds = []
-    for compound in ion_list:
-        new_compound = copy.copy(compound)  # Shallow copy the compound
-        new_compound.ions = copy.deepcopy(compound.ions)  # Deep copy the ions dict
-        new_compound.file = file_name
-        compounds.append(new_compound)
-
-    # Group ions by compound
-    ion_to_compounds = {}
-    for idx, compound in enumerate(compounds):
-        for ion in compound.ions.keys():
-            if ion not in ion_to_compounds:
-                ion_to_compounds[ion] = []
-            ion_to_compounds[ion].append((idx, ion))
-
-    # Process each unique ion only once
-    for ion, compound_refs in ion_to_compounds.items():
-        # Find a range around the ion
-        mass_range = (ion - 3 * mass_accuracy, ion + 3 * mass_accuracy)
-        # Safeguard for negative m/z
-        if mass_range[0] < 0:
-            mass_range = (0, mass_range[1])
-            logger.error(
-                f"Mass range for ion {ion} starting at less than 0, setting to 0."
-            )
-
-        xic_intensities = np.zeros(len(data))
-
-        # Use binary search for range finding
-        for i, scan in enumerate(data):
-            mz_array = scan["m/z array"]
-            intensity_array = scan["intensity array"]
-
-            start_idx = np.searchsorted(mz_array, mass_range[0], side="left")
-            end_idx = np.searchsorted(mz_array, mass_range[1], side="right")
-
-            if start_idx < end_idx:  # Only sum if we have values in range
-                xic_intensities[i] = np.sum(intensity_array[start_idx:end_idx])
-
-        xic = np.array((scan_times, xic_intensities))
-        max_idx = np.argmax(xic_intensities)
-
-        # Apply results to all compounds that need this ion
-        for comp_idx, ion_key in compound_refs:
-            compound = compounds[comp_idx]
-            compound.ions[ion_key]["MS Intensity"] = xic
-
-            # Get the scan time of the index with the highest intensity
-            try:
-                compound.ions[ion_key]["RT"] = scan_times[max_idx]
-            except Exception as e:
-                compound.ions[ion_key]["RT"] = 0
-                logger.error(f"Error: {e}")
-
-            # Calculate peak area
-            try:
-                # Get RT of peak maximum for target
-                rt_peak = compound.ions[ion_key]["RT"]
-                if rt_peak == 0:
-                    rt_peak = xic[0][np.argmax(xic[1])] if len(xic[1]) > 0 else 0
-
-                # Calculate peak area using trapezoidal integration
-                peak_area_info = safe_peak_integration(
-                    integrate_ms_xic_peak,
-                    scan_times=xic[0],
-                    intensities=xic[1],
-                    rt_target=rt_peak,
-                    mass_accuracy=mass_accuracy,
-                )
-                compound.ions[ion_key]["MS Peak Area"] = peak_area_info
-            except Exception as e:
-                logger.warning(
-                    f"Peak area calculation failed for {ion_key} in {compound.name}: {e}"
-                )
-                compound.ions[ion_key]["MS Peak Area"] = create_fallback_peak_area(
-                    xic[0], xic[1]
-                )
-
-    return tuple(compounds)
-=======
 
     # turn target_mzs into numpy array and pre-allocate result containers
     target_mzs = np.asarray(ion_list, dtype=np.float32)
@@ -278,5 +187,4 @@
     for cmpd in compounds:
         for ion in cmpd.ions:  # ion_info is a list of (ion_name, mz) tuples
             mzs.append(ion)  # info holds the exact m/z value
-    return np.unique(np.asarray(mzs, dtype=np.float64))
->>>>>>> e96f6d7c
+    return np.unique(np.asarray(mzs, dtype=np.float64))